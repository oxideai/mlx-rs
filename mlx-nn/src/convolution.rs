use mlx_internal_macros::{Buildable, Builder};
use mlx_macros::ModuleParameters;
use mlx_rs::module::{Module, Param};
use mlx_rs::{
    error::Exception,
    ops::{conv1d, conv2d, zeros},
    random::uniform,
    Array,
};

use crate::utils::{SingleOrPair, SingleOrTriple};

/// Builder for the `Conv1d` module.
#[derive(Debug, Clone, Builder)]
#[builder(
    build_with = build_conv1d,
    err = Exception,
)]
pub struct Conv1dBuilder {
    /// Number of input channels.
    pub input_channels: i32,

    /// Number of output channels.
    pub output_channels: i32,

    /// Size of the convolution filters.
    pub kernel_size: i32,

    /// If `true`, add a learnable bias to the output. Default to [`Conv1d::DEFAULT_BIAS`] if not
    /// specified.
    #[builder(optional, default = Conv1d::DEFAULT_BIAS)]
    pub bias: bool,

    /// Padding. Default to [`Conv1d::DEFAULT_PADDING`] if not specified.
    #[builder(optional, default = Conv1d::DEFAULT_PADDING)]
    pub padding: i32,

    /// Stride. Default to [`Conv1d::DEFAULT_STRIDE`] if not specified.
    #[builder(optional, default = Conv1d::DEFAULT_STRIDE)]
    pub stride: i32,
}

fn build_conv1d(builder: Conv1dBuilder) -> Result<Conv1d, Exception> {
    let input_channels = builder.input_channels;
    let output_channels = builder.output_channels;
    let kernel_size = builder.kernel_size;
    let with_bias = builder.bias;
    let padding = builder.padding;
    let stride = builder.stride;

    let scale = f32::sqrt(1.0f32 / (input_channels * kernel_size) as f32);
    let weight = uniform::<_, f32>(
        -scale,
        scale,
        &[output_channels, kernel_size, input_channels],
        None,
    )?;
    let bias = if with_bias {
        Some(zeros::<f32>(&[output_channels])?)
    } else {
        None
    };

    Ok(Conv1d {
        weight: Param::new(weight),
        bias: Param::new(bias),
        padding,
        stride,
    })
}

/// Applies a 1-dimensional convolution over the multi-channel input sequence.
///
/// The channels are expected to be last i.e. the input shape should be `NLC` where:
///
/// - `N` is the batch dimension
/// - `L` is the sequence length
/// - `C` is the number of input channels
#[derive(Debug, Clone, ModuleParameters, Buildable)]
pub struct Conv1d {
    /// The weight of the convolution layer.
    #[param]
    pub weight: Param<Array>,

    /// The bias of the convolution layer.
    #[param]
    pub bias: Param<Option<Array>>,

    /// Padding. Default to 0 if not specified.
    pub padding: i32,

    /// Stride. Default to 1 if not specified.
    pub stride: i32,
}

impl Conv1d {
    /// Default value for `with_bias` if not specified.
    pub const DEFAULT_BIAS: bool = true;

    /// Default value for `padding` if not specified.
    pub const DEFAULT_PADDING: i32 = 0;

    /// Default value for `stride` if not specified.
    pub const DEFAULT_STRIDE: i32 = 1;
}

impl<'a> Module<&'a Array> for Conv1d {
    type Error = Exception;
    type Output = Array;

    fn forward(&mut self, x: &Array) -> Result<Array, Self::Error> {
        let mut y = conv1d(
            x,
            self.weight.as_ref(),
            self.stride,
            self.padding,
            None,
            None,
        )?;
        if let Some(bias) = &self.bias.value {
            y += bias;
        }
        Ok(y)
    }

    fn training_mode(&mut self, _: bool) {}
}

/// Builder for the `Conv2d` module.
#[derive(Debug, Clone, Builder)]
#[builder(
    build_with = build_conv2d,
    err = Exception,
)]
pub struct Conv2dBuilder {
    /// Number of input channels.
    pub input_channels: i32,

    /// Number of output channels.
    pub output_channels: i32,

    /// Size of the convolution filters.
    pub kernel_size: SingleOrPair<i32>,

    /// If `true`, add a learnable bias to the output. Default to [`Conv2d::DEFAULT_BIAS`] if not
    /// specified.
    #[builder(optional, default = Conv2d::DEFAULT_BIAS)]
    pub bias: bool,

    /// Padding. Default to [`Conv2d::DEFAULT_PADDING`] if not specified.
    #[builder(optional, default = Conv2d::DEFAULT_PADDING)]
    pub padding: SingleOrPair<i32>,

    /// Stride. Default to [`Conv2d::DEFAULT_STRIDE`] if not specified.
    #[builder(optional, default = Conv2d::DEFAULT_STRIDE)]
    pub stride: SingleOrPair<i32>,
}

fn build_conv2d(builder: Conv2dBuilder) -> Result<Conv2d, Exception> {
    let input_channels = builder.input_channels;
    let output_channels = builder.output_channels;
    let kernel_size: (i32, i32) = builder.kernel_size.into();
    let with_bias = builder.bias;
    let padding = builder.padding.into();
    let stride = builder.stride.into();

    let scale = f32::sqrt(1.0 / (input_channels * kernel_size.0 * kernel_size.1) as f32);
    let weight = uniform::<_, f32>(
        -scale,
        scale,
        &[
            output_channels,
            kernel_size.0,
            kernel_size.1,
            input_channels,
        ],
        None,
    )?;
    let bias = if with_bias {
        Some(zeros::<f32>(&[output_channels])?)
    } else {
        None
    };

    Ok(Conv2d {
        weight: Param::new(weight),
        bias: Param::new(bias),
        padding,
        stride,
    })
}

/// Applies a 2-dimensional convolution over the multi-channel input image.
///
/// The channels are expected to be last i.e. the input shape should be `NHWC` where:
///
/// - `N` is the batch dimension
/// - `H` is the input image height
/// - `W` is the input image width
/// - `C` is the number of input channels
#[derive(Debug, Clone, ModuleParameters, Buildable)]
pub struct Conv2d {
    /// The weight of the convolution layer.
    #[param]
    pub weight: Param<Array>,

    /// The bias of the convolution layer.
    #[param]
    pub bias: Param<Option<Array>>,

    /// Padding. Default to `(0, 0)` if not specified.
    pub padding: (i32, i32),

    /// Stride. Default to `(1, 1)` if not specified.
    pub stride: (i32, i32),
}

impl Conv2d {
    /// Default value for `with_bias` if not specified.
    pub const DEFAULT_BIAS: bool = true;

    /// Default value for `padding` if not specified.
    pub const DEFAULT_PADDING: SingleOrPair = SingleOrPair::Pair(0, 0);

    /// Default value for `stride` if not specified.
<<<<<<< HEAD
    pub const DEFAULT_STRIDE: (i32, i32) = (1, 1);

    /// Creates a new `Conv2dBuilder`.
    pub fn builder() -> Conv2dBuilder {
        Conv2dBuilder::new()
    }

    /// Creates a new 2-dimensional convolution layer.
    ///
    /// # Params
    ///
    /// - `input_channels`: number of input channels
    /// - `output_channels`: number of output channels
    /// - `kernel_size`: size of the convolution filters
    pub fn new(
        input_channels: i32,
        output_channels: i32,
        kernel_size: impl SingleOrPair<i32>,
    ) -> Result<Self, Exception> {
        let kernel_size = kernel_size.into_pair();
        Conv2dBuilder::new().build(input_channels, output_channels, kernel_size)
    }
=======
    pub const DEFAULT_STRIDE: SingleOrPair = SingleOrPair::Pair(1, 1);
>>>>>>> 8d7db4e7
}

impl<'a> Module<&'a Array> for Conv2d {
    type Error = Exception;
    type Output = Array;

    fn forward(&mut self, x: &Array) -> Result<Array, Self::Error> {
        let mut y = conv2d(
            x,
            self.weight.as_ref(),
            self.stride,
            self.padding,
            None,
            None,
        )?;
        if let Some(bias) = &self.bias.value {
            y += bias;
        }
        Ok(y)
    }

    fn training_mode(&mut self, _: bool) {}
}

/// Builder for the `Conv3d` module.
#[derive(Debug, Clone, Builder)]
#[builder(
    build_with = build_conv3d,
    err = Exception,
)]
pub struct Conv3dBuilder {
    /// Number of input channels.
    pub input_channels: i32,

    /// Number of output channels.
    pub output_channels: i32,

    /// Size of the convolution filters.
    pub kernel_size: SingleOrTriple<i32>,

    /// If `true`, add a learnable bias to the output. Default to [`Conv3d::DEFAULT_BIAS`] if not
    /// specified.
    #[builder(optional, default = Conv3d::DEFAULT_BIAS)]
    pub bias: bool,

    /// Padding. Default to [`Conv3d::DEFAULT_PADDING`] if not specified.
    #[builder(optional, default = Conv3d::DEFAULT_PADDING)]
    pub padding: SingleOrTriple<i32>,

    /// Stride. Default to [`Conv3d::DEFAULT_STRIDE`] if not specified.
    #[builder(optional, default = Conv3d::DEFAULT_STRIDE)]
    pub stride: SingleOrTriple<i32>,
}

fn build_conv3d(builder: Conv3dBuilder) -> Result<Conv3d, Exception> {
    let input_channels = builder.input_channels;
    let output_channels = builder.output_channels;
    let kernel_size: (i32, i32, i32) = builder.kernel_size.into();
    let with_bias = builder.bias;
    let padding = builder.padding.into();
    let stride = builder.stride.into();

    let scale =
        f32::sqrt(1.0 / (input_channels * kernel_size.0 * kernel_size.1 * kernel_size.2) as f32);
    let weight = uniform::<_, f32>(
        -scale,
        scale,
        &[
            output_channels,
            kernel_size.0,
            kernel_size.1,
            kernel_size.2,
            input_channels,
        ],
        None,
    )?;
    let bias = if with_bias {
        Some(zeros::<f32>(&[output_channels])?)
    } else {
        None
    };

    Ok(Conv3d {
        weight: Param::new(weight),
        bias: Param::new(bias),
        padding,
        stride,
    })
}

/// Applies a 3-dimensional convolution over the multi-channel input image.
///
/// The channels are expected to be last i.e. the input shape should be `NHWC` where:
///
/// - `N` is the batch dimension
/// - `H` is the input image height
/// - `W` is the input image width
/// - `C` is the number of input channels
#[derive(Debug, Clone, ModuleParameters, Buildable)]
pub struct Conv3d {
    /// The weight of the convolution layer.
    #[param]
    pub weight: Param<Array>,

    /// The bias of the convolution layer.
    #[param]
    pub bias: Param<Option<Array>>,

    /// Padding. Default to `(0, 0, 0)` if not specified.
    pub padding: (i32, i32, i32),

    /// Stride. Default to `(1, 1, 1)` if not specified.
    pub stride: (i32, i32, i32),
}

impl Conv3d {
    /// Default value for `with_bias` if not specified.
    pub const DEFAULT_BIAS: bool = true;

    /// Default value for `padding` if not specified.
    pub const DEFAULT_PADDING: SingleOrTriple<i32> = SingleOrTriple::Triple(0, 0, 0);

    /// Default value for `stride` if not specified.
<<<<<<< HEAD
    pub const DEFAULT_STRIDE: (i32, i32, i32) = (1, 1, 1);

    /// Creates a new `Conv3dBuilder`.
    pub fn builder() -> Conv3dBuilder {
        Conv3dBuilder::new()
    }

    /// Creates a new 3-dimensional convolution layer.
    ///
    /// # Params
    ///
    /// - `input_channels`: number of input channels
    /// - `output_channels`: number of output channels
    /// - `kernel_size`: size of the convolution filters
    pub fn new(
        input_channels: i32,
        output_channels: i32,
        kernel_size: impl SingleOrTriple<i32>,
    ) -> Result<Self, Exception> {
        let kernel_size = kernel_size.into_triple();
        Conv3dBuilder::new().build(input_channels, output_channels, kernel_size)
    }
=======
    pub const DEFAULT_STRIDE: SingleOrTriple<i32> = SingleOrTriple::Triple(1, 1, 1);
>>>>>>> 8d7db4e7
}

impl<'a> Module<&'a Array> for Conv3d {
    type Error = Exception;
    type Output = Array;

    fn forward(&mut self, x: &Array) -> Result<Array, Self::Error> {
        let mut y = mlx_rs::ops::conv3d(
            x,
            self.weight.as_ref(),
            self.stride,
            self.padding,
            None,
            None,
        )?;
        if let Some(bias) = &self.bias.value {
            y += bias;
        }
        Ok(y)
    }

    fn training_mode(&mut self, _: bool) {}
}

// The following tests are ported from the swift bindings:
// mlx-swift/Tests/MLXTests/IntegrationTests.swift
#[cfg(test)]
mod tests {
    use float_eq::assert_float_eq;
    use mlx_rs::module::Module;
    use mlx_rs::{random::uniform, Dtype};

    use crate::Conv1d;

    #[test]
    fn test_conv1d() {
        mlx_rs::random::seed(819);
        let a = uniform::<_, f32>(0.0, 1.0, &[2, 8, 16], None).unwrap();
        assert_eq!(a.shape(), &[2, 8, 16]);
        assert_eq!(a.dtype(), Dtype::Float32);
        assert_float_eq!(
            a.mean(None, None).unwrap().item::<f32>(),
            0.512_987_5,
            abs <= 0.010_259_75
        );
        assert_float_eq!(
            a.sum(None, None).unwrap().item::<f32>(),
            131.324_8,
            abs <= 2.626_496
        );
        let result = Conv1d::new(16, 2, 8).unwrap().forward(&a).unwrap();
        assert_eq!(result.shape(), &[2, 1, 2]);
        assert_eq!(result.dtype(), Dtype::Float32);
        assert_float_eq!(
            result.mean(None, None).unwrap().item::<f32>(),
            0.264_865_2,
            abs <= 0.005_297_303_7
        );
        assert_float_eq!(
            result.sum(None, None).unwrap().item::<f32>(),
            1.059_460_8,
            abs <= 0.021_189_215
        );
    }

    #[test]
    fn test_conv2d() {
        mlx_rs::random::seed(62);
        let a = uniform::<_, f32>(0.0, 1.0, &[2, 8, 8, 4], None).unwrap();
        assert_eq!(a.shape(), &[2, 8, 8, 4]);
        assert_eq!(a.dtype(), Dtype::Float32);
        assert_float_eq!(
            a.mean(None, None).unwrap().item::<f32>(),
            0.522_504_27,
            abs <= 0.010_450_086
        );
        assert_float_eq!(
            a.sum(None, None).unwrap().item::<f32>(),
            267.522_2,
            abs <= 5.350_444
        );
        let result = crate::Conv2d::new(4, 2, (8, 8))
            .unwrap()
            .forward(&a)
            .unwrap();
        assert_eq!(result.shape(), &[2, 1, 1, 2]);
        assert_eq!(result.dtype(), Dtype::Float32);
        assert_float_eq!(
            result.mean(None, None).unwrap().item::<f32>(),
            -0.279_321_5,
            abs <= 0.005_586_43
        );
        assert_float_eq!(
            result.sum(None, None).unwrap().item::<f32>(),
            -1.117_286,
            abs <= 0.022_345_72
        );
    }
}<|MERGE_RESOLUTION|>--- conflicted
+++ resolved
@@ -223,32 +223,7 @@
     pub const DEFAULT_PADDING: SingleOrPair = SingleOrPair::Pair(0, 0);
 
     /// Default value for `stride` if not specified.
-<<<<<<< HEAD
-    pub const DEFAULT_STRIDE: (i32, i32) = (1, 1);
-
-    /// Creates a new `Conv2dBuilder`.
-    pub fn builder() -> Conv2dBuilder {
-        Conv2dBuilder::new()
-    }
-
-    /// Creates a new 2-dimensional convolution layer.
-    ///
-    /// # Params
-    ///
-    /// - `input_channels`: number of input channels
-    /// - `output_channels`: number of output channels
-    /// - `kernel_size`: size of the convolution filters
-    pub fn new(
-        input_channels: i32,
-        output_channels: i32,
-        kernel_size: impl SingleOrPair<i32>,
-    ) -> Result<Self, Exception> {
-        let kernel_size = kernel_size.into_pair();
-        Conv2dBuilder::new().build(input_channels, output_channels, kernel_size)
-    }
-=======
     pub const DEFAULT_STRIDE: SingleOrPair = SingleOrPair::Pair(1, 1);
->>>>>>> 8d7db4e7
 }
 
 impl<'a> Module<&'a Array> for Conv2d {
@@ -372,32 +347,7 @@
     pub const DEFAULT_PADDING: SingleOrTriple<i32> = SingleOrTriple::Triple(0, 0, 0);
 
     /// Default value for `stride` if not specified.
-<<<<<<< HEAD
-    pub const DEFAULT_STRIDE: (i32, i32, i32) = (1, 1, 1);
-
-    /// Creates a new `Conv3dBuilder`.
-    pub fn builder() -> Conv3dBuilder {
-        Conv3dBuilder::new()
-    }
-
-    /// Creates a new 3-dimensional convolution layer.
-    ///
-    /// # Params
-    ///
-    /// - `input_channels`: number of input channels
-    /// - `output_channels`: number of output channels
-    /// - `kernel_size`: size of the convolution filters
-    pub fn new(
-        input_channels: i32,
-        output_channels: i32,
-        kernel_size: impl SingleOrTriple<i32>,
-    ) -> Result<Self, Exception> {
-        let kernel_size = kernel_size.into_triple();
-        Conv3dBuilder::new().build(input_channels, output_channels, kernel_size)
-    }
-=======
     pub const DEFAULT_STRIDE: SingleOrTriple<i32> = SingleOrTriple::Triple(1, 1, 1);
->>>>>>> 8d7db4e7
 }
 
 impl<'a> Module<&'a Array> for Conv3d {
