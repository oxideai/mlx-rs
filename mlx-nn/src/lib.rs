--- conflicted
+++ resolved
@@ -18,11 +18,8 @@
 mod embedding;
 mod linear;
 mod normalization;
-<<<<<<< HEAD
+mod transformer;
 mod upsample;
-=======
-mod transformer;
->>>>>>> 86f7ee88
 mod value_and_grad;
 
 pub use activation::*;
@@ -33,11 +30,8 @@
 pub use embedding::*;
 pub use linear::*;
 pub use normalization::*;
-<<<<<<< HEAD
+pub use transformer::*;
 pub use upsample::*;
-=======
-pub use transformer::*;
->>>>>>> 86f7ee88
 pub use value_and_grad::*;
 
 /// Re-export of the `mlx-nn-module` crate.
