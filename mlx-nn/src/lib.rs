#![deny(missing_docs, missing_debug_implementations)]

//! Neural network support for MLX
//!
//! All modules provide a `new()` function that take mandatory parameters and other methods
//! to set optional parameters.

pub mod error;
pub mod losses;
pub mod macros;
pub mod utils;

mod activation;
mod container;
mod convolution;
mod convolution_transpose;
mod dropout;
mod embedding;
mod linear;
<<<<<<< HEAD
mod quantized;
=======
mod normalization;
mod recurrent;
mod transformer;
mod upsample;
>>>>>>> 93f83a4e
mod value_and_grad;

pub use activation::*;
pub use container::*;
pub use convolution::*;
pub use convolution_transpose::*;
pub use dropout::*;
pub use embedding::*;
pub use linear::*;
<<<<<<< HEAD
pub use quantized::*;
=======
pub use normalization::*;
pub use recurrent::*;
pub use transformer::*;
pub use upsample::*;
>>>>>>> 93f83a4e
pub use value_and_grad::*;

/// Re-export of the `mlx-nn-module` crate.
pub mod module {
    pub use mlx_rs::module::*;
}<|MERGE_RESOLUTION|>--- conflicted
+++ resolved
@@ -17,14 +17,11 @@
 mod dropout;
 mod embedding;
 mod linear;
-<<<<<<< HEAD
+mod normalization;
 mod quantized;
-=======
-mod normalization;
 mod recurrent;
 mod transformer;
 mod upsample;
->>>>>>> 93f83a4e
 mod value_and_grad;
 
 pub use activation::*;
@@ -34,14 +31,11 @@
 pub use dropout::*;
 pub use embedding::*;
 pub use linear::*;
-<<<<<<< HEAD
+pub use normalization::*;
 pub use quantized::*;
-=======
-pub use normalization::*;
 pub use recurrent::*;
 pub use transformer::*;
 pub use upsample::*;
->>>>>>> 93f83a4e
 pub use value_and_grad::*;
 
 /// Re-export of the `mlx-nn-module` crate.
