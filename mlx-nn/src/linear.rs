--- conflicted
+++ resolved
@@ -15,10 +15,6 @@
     err = Exception,
 )]
 pub struct LinearBuilder {
-<<<<<<< HEAD
-    /// Whether to include bias in the linear layer. Default to [`Linear::DEFAULT_BIAS`].
-    pub bias: Option<bool>,
-=======
     /// The number of input dimensions.
     pub input_dims: i32,
 
@@ -28,7 +24,6 @@
     /// Whether to include bias in the linear layer. Default to [`Linear::DEFAULT_BIAS`].
     #[builder(optional, default = Linear::DEFAULT_BIAS)]
     pub bias: bool,
->>>>>>> 8d7db4e7
 }
 
 /// Builds a new [`Linear`] layer.
@@ -37,38 +32,6 @@
     let output_dims = builder.output_dims;
     let with_bias = builder.bias;
 
-<<<<<<< HEAD
-    /// Sets the `bias` field.
-    pub fn bias(mut self, bias: impl Into<Option<bool>>) -> Self {
-        self.bias = bias.into();
-        self
-    }
-
-    /// Builds a new [`Linear`] layer.
-    pub fn build(self, input_dims: i32, output_dims: i32) -> Result<Linear, Exception> {
-        let bias = self.bias.unwrap_or(Linear::DEFAULT_BIAS);
-
-        let scale = f32::sqrt(1.0 / (input_dims as f32));
-        let weight =
-            mlx_rs::random::uniform::<_, f32>(-scale, scale, &[output_dims, input_dims], None)?;
-
-        let bias = if bias {
-            Some(mlx_rs::random::uniform::<_, f32>(
-                -scale,
-                scale,
-                &[output_dims],
-                None,
-            )?)
-        } else {
-            None
-        };
-
-        Ok(Linear {
-            weight: Param::new(weight),
-            bias: Param::new(bias),
-        })
-    }
-=======
     let scale = f32::sqrt(1.0 / (input_dims as f32));
     let weight =
         mlx_rs::random::uniform::<_, f32>(-scale, scale, &[output_dims, input_dims], None)?;
@@ -88,7 +51,6 @@
         weight: Param::new(weight),
         bias: Param::new(bias),
     })
->>>>>>> 8d7db4e7
 }
 
 /// Applies an affine transformation to the input.
@@ -104,23 +66,8 @@
 }
 
 impl Linear {
-<<<<<<< HEAD
-    /// Default value for `bias`
-    pub const DEFAULT_BIAS: bool = true;
-
-    /// Creates a new [`LinearBuilder`].
-    pub fn builder() -> LinearBuilder {
-        LinearBuilder::new()
-    }
-
-    /// Creates a new [`Linear`] layer.
-    pub fn new(input_dims: i32, output_dims: i32) -> Result<Self, Exception> {
-        LinearBuilder::new().build(input_dims, output_dims)
-    }
-=======
     /// Default value for `with_bias`
     pub const DEFAULT_BIAS: bool = true;
->>>>>>> 8d7db4e7
 
     /// Returns the shape of the linear layer.
     pub fn shape(&self) -> (i32, i32) {
@@ -150,35 +97,6 @@
     err = Exception,
 )]
 pub struct BilinearBuilder {
-<<<<<<< HEAD
-    /// Whether to include bias in the bilinear layer. Default to [Bilinear::DEFAULT_BIAS].
-    bias: Option<bool>,
-}
-
-impl BilinearBuilder {
-    /// Creates a new [`BilinearBuilder`].
-    pub fn new() -> Self {
-        Self { bias: None }
-    }
-
-    /// Sets the `bias` field.
-    pub fn bias(mut self, bias: impl Into<Option<bool>>) -> Self {
-        self.bias = bias.into();
-        self
-    }
-
-    /// Builds a new [`Bilinear`] layer.
-    pub fn build(
-        self,
-        input_dims_1: i32,
-        input_dims_2: i32,
-        output_dims: i32,
-    ) -> Result<Bilinear, Exception> {
-        let bias = self.bias.unwrap_or(Bilinear::DEFAULT_BIAS);
-
-        let scale = f32::sqrt(1.0 / (input_dims_1 as f32));
-        let weights = mlx_rs::random::uniform::<_, f32>(
-=======
     /// The number of input dimensions for the first input.
     pub input_dims_1: i32,
 
@@ -209,31 +127,10 @@
 
     let bias = if with_bias {
         Some(mlx_rs::random::uniform::<_, f32>(
->>>>>>> 8d7db4e7
             -scale,
             scale,
             &[output_dims],
             None,
-<<<<<<< HEAD
-        )?;
-
-        let bias = if bias {
-            Some(mlx_rs::random::uniform::<_, f32>(
-                -scale,
-                scale,
-                &[output_dims],
-                None,
-            )?)
-        } else {
-            None
-        };
-
-        Ok(Bilinear {
-            weights: Param::new(weights),
-            bias: Param::new(bias),
-        })
-    }
-=======
         )?)
     } else {
         None
@@ -243,7 +140,6 @@
         weights: Param::new(weights),
         bias: Param::new(bias),
     })
->>>>>>> 8d7db4e7
 }
 
 /// Applies a bilinear transformation to the inputs.
@@ -259,23 +155,8 @@
 }
 
 impl Bilinear {
-<<<<<<< HEAD
-    /// Default value for `bias`
-    pub const DEFAULT_BIAS: bool = true;
-
-    /// Creates a new [`BilinearBuilder`].
-    pub fn builder() -> BilinearBuilder {
-        BilinearBuilder::new()
-    }
-
-    /// Creates a new [`Bilinear`] layer.
-    pub fn new(input_dims_1: i32, input_dims_2: i32, output_dims: i32) -> Result<Self, Exception> {
-        BilinearBuilder::new().build(input_dims_1, input_dims_2, output_dims)
-    }
-=======
     /// Default value for `with_bias`
     pub const DEFAULT_BIAS: bool = true;
->>>>>>> 8d7db4e7
 }
 
 impl<'a> Module<&'a Array> for Bilinear {
