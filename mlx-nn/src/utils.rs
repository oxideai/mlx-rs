//! Utility types and functions.

<<<<<<< HEAD
/// A convenience trait to convert a single value or a pair of values into a pair of values.
pub trait SingleOrPair<Item> {
    /// Converts the value into a pair of values.
    fn into_pair(self) -> (Item, Item);
}

impl<T> SingleOrPair<T> for T
where
    T: Copy,
{
    fn into_pair(self) -> (T, T) {
        (self, self)
    }
}

impl<T> SingleOrPair<T> for (T, T) {
    fn into_pair(self) -> (T, T) {
        self
    }
}

/// A convenience trait to convert a single value or a triple of values into a triple of values.
pub trait SingleOrTriple<Item> {
    /// Converts the value into a triple of values.
    fn into_triple(self) -> (Item, Item, Item);
}

impl<T> SingleOrTriple<T> for T
where
    T: Copy,
{
    fn into_triple(self) -> (T, T, T) {
        (self, self, self)
    }
}

impl<T> SingleOrTriple<T> for (T, T, T) {
    fn into_triple(self) -> (T, T, T) {
        self
=======
/// Helper type to represent either a single value or a pair of values.
#[derive(Debug, Clone, Copy, PartialEq, Eq)]
pub enum SingleOrPair<T = i32> {
    /// Single value.
    Single(T),

    /// Pair of values.
    Pair(T, T),
}

impl<T> From<T> for SingleOrPair<T> {
    fn from(value: T) -> Self {
        SingleOrPair::Single(value)
    }
}

impl<T> From<(T, T)> for SingleOrPair<T> {
    fn from(value: (T, T)) -> Self {
        SingleOrPair::Pair(value.0, value.1)
    }
}

impl<T: Clone> From<SingleOrPair<T>> for (T, T) {
    fn from(value: SingleOrPair<T>) -> Self {
        match value {
            SingleOrPair::Single(v) => (v.clone(), v),
            SingleOrPair::Pair(v1, v2) => (v1, v2),
        }
    }
}

/// Helper type to represent either a single value or a triple of values.
#[derive(Debug, Clone, Copy, PartialEq, Eq)]
pub enum SingleOrTriple<T = i32> {
    /// Single value.
    Single(T),

    /// Triple of values.
    Triple(T, T, T),
}

impl<T> From<T> for SingleOrTriple<T> {
    fn from(value: T) -> Self {
        SingleOrTriple::Single(value)
    }
}

impl<T> From<(T, T, T)> for SingleOrTriple<T> {
    fn from(value: (T, T, T)) -> Self {
        SingleOrTriple::Triple(value.0, value.1, value.2)
    }
}

impl<T: Clone> From<SingleOrTriple<T>> for (T, T, T) {
    fn from(value: SingleOrTriple<T>) -> Self {
        match value {
            SingleOrTriple::Single(v) => (v.clone(), v.clone(), v),
            SingleOrTriple::Triple(v1, v2, v3) => (v1, v2, v3),
        }
>>>>>>> 8d7db4e7
    }
}<|MERGE_RESOLUTION|>--- conflicted
+++ resolved
@@ -1,46 +1,5 @@
 //! Utility types and functions.
 
-<<<<<<< HEAD
-/// A convenience trait to convert a single value or a pair of values into a pair of values.
-pub trait SingleOrPair<Item> {
-    /// Converts the value into a pair of values.
-    fn into_pair(self) -> (Item, Item);
-}
-
-impl<T> SingleOrPair<T> for T
-where
-    T: Copy,
-{
-    fn into_pair(self) -> (T, T) {
-        (self, self)
-    }
-}
-
-impl<T> SingleOrPair<T> for (T, T) {
-    fn into_pair(self) -> (T, T) {
-        self
-    }
-}
-
-/// A convenience trait to convert a single value or a triple of values into a triple of values.
-pub trait SingleOrTriple<Item> {
-    /// Converts the value into a triple of values.
-    fn into_triple(self) -> (Item, Item, Item);
-}
-
-impl<T> SingleOrTriple<T> for T
-where
-    T: Copy,
-{
-    fn into_triple(self) -> (T, T, T) {
-        (self, self, self)
-    }
-}
-
-impl<T> SingleOrTriple<T> for (T, T, T) {
-    fn into_triple(self) -> (T, T, T) {
-        self
-=======
 /// Helper type to represent either a single value or a pair of values.
 #[derive(Debug, Clone, Copy, PartialEq, Eq)]
 pub enum SingleOrPair<T = i32> {
@@ -100,6 +59,5 @@
             SingleOrTriple::Single(v) => (v.clone(), v.clone(), v),
             SingleOrTriple::Triple(v1, v2, v3) => (v1, v2, v3),
         }
->>>>>>> 8d7db4e7
     }
 }