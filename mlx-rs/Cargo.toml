--- conflicted
+++ resolved
@@ -32,14 +32,9 @@
 smallvec.workspace = true
 strum.workspace = true
 thiserror.workspace = true
-<<<<<<< HEAD
-libc = "0.2"
-parking_lot = "0.12"
 itertools = "0.13"
-=======
 libc.workspace = true
 parking_lot.workspace = true
->>>>>>> d7ae3b87
 
 [dev-dependencies]
 pretty_assertions.workspace = true
