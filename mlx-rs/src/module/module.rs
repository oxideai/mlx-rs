use std::{collections::HashMap, rc::Rc};

use crate::{nested::NestedHashMap, Array};

/// Type alias for owned module parameters.
pub type ModuleParam = NestedHashMap<&'static str, Array>;

/// Type alias for borrowed module parameters.
pub type ModuleParamRef<'a> = NestedHashMap<&'static str, &'a Array>;

/// Type alias for mutably borrowed module parameters.
pub type ModuleParamMut<'a> = NestedHashMap<&'static str, &'a mut Array>;

/// Type alias for flattened module parameters.
pub type FlattenedModuleParam = HashMap<Rc<str>, Array>;

/// Type alias for borrowed flattened module parameters.
pub type FlattenedModuleParamRef<'a> = HashMap<Rc<str>, &'a Array>;

/// Type alias for mutably borrowed flattened module parameters.
pub type FlattenedModuleParamMut<'a> = HashMap<Rc<str>, &'a mut Array>;

/// Trait for a neural network module.
pub trait Module<Args>: ModuleParameters {
    /// Error type for the module.
    type Error: std::error::Error;

    /// Output type of the module.
    type Output;

    /// Forward pass of the module.
<<<<<<< HEAD
    fn forward(&mut self, x: &Array) -> Result<Array, Self::Error>;
=======
    fn forward(&mut self, x: Args) -> Result<Self::Output, Self::Error>;
>>>>>>> 8d7db4e7

    /// Set whether the module is in training mode.
    ///
    /// Training mode only applies to certain layers. For example, dropout layers applies a random
    /// mask in training mode, but is the identity in evaluation mode. Implementations of nested
    /// modules should propagate the training mode to all child modules.
    fn training_mode(&mut self, mode: bool);
}

/// Marker trait for a unary neural network module.
///
/// This trait should not be implemented directly. Instead, implement [`Module`] with `Args` as a
/// reference to the input.
pub trait UnaryModule
where
    for<'a> Self: Module<&'a Array, Output = Array>,
{
}

impl<M> UnaryModule for M where for<'a> M: Module<&'a Array, Output = Array> {}

/// Trait for accessing and updating module parameters.
pub trait ModuleParameters {
    /// Get references to the module parameters.
    fn parameters(&self) -> ModuleParamRef<'_>;

    /// Get mutable references to the module parameters.
    fn parameters_mut(&mut self) -> ModuleParamMut<'_>;

    /// Get references to the trainable parameters. A parameter is trainable if it is NOT frozen.
    fn trainable_parameters(&self) -> ModuleParamRef<'_>;

    /// Update the module parameters.
    fn update(&mut self, parameters: ModuleParam) {
        let flattened_parameters = parameters.flatten();
        update_flattened_parameters(self, flattened_parameters)
    }

    /// Update the module parameters from a flattened representation.
    fn update_flattened(&mut self, flattened_parameters: FlattenedModuleParam) {
        update_flattened_parameters(self, flattened_parameters)
    }

    /// Freeze all parameters in the module.
    fn freeze_parameters(&mut self, recursive: bool);

    /// Unfreeze all parameters in the module.
    fn unfreeze_parameters(&mut self, recursive: bool);

    /// Check if all parameters in the module are frozen. Returns `None` if there are no parameters.
    fn all_frozen(&self) -> Option<bool>;

    /// Check if any parameter in the module is frozen. Returns `None` if there are no parameters.
    fn any_frozen(&self) -> Option<bool>;
}

/// Update the module parameters from an iterator of flattened parameters.
pub fn update_flattened_parameters<M, I>(module: &mut M, flattened_parameters: I)
where
    M: ModuleParameters + ?Sized,
    I: IntoIterator<Item = (Rc<str>, Array)>,
{
    let mut flattened_self_parameters = module.parameters_mut().flatten();

    for (key, value) in flattened_parameters {
        if let Some(self_value) = flattened_self_parameters.get_mut(&key) {
            **self_value = value.to_owned();
        }
    }
}

impl<T> ModuleParameters for Box<T>
where
    T: ModuleParameters + ?Sized,
{
    fn parameters(&self) -> ModuleParamRef<'_> {
        self.as_ref().parameters()
    }

    fn parameters_mut(&mut self) -> ModuleParamMut<'_> {
        self.as_mut().parameters_mut()
    }

    fn trainable_parameters(&self) -> ModuleParamRef<'_> {
        self.as_ref().trainable_parameters()
    }

    fn freeze_parameters(&mut self, recursive: bool) {
        self.as_mut().freeze_parameters(recursive);
    }

    fn unfreeze_parameters(&mut self, recursive: bool) {
        self.as_mut().unfreeze_parameters(recursive);
    }

    fn all_frozen(&self) -> Option<bool> {
        self.as_ref().all_frozen()
    }

    fn any_frozen(&self) -> Option<bool> {
        self.as_ref().any_frozen()
    }
}

impl<T> ModuleParameters for Vec<T>
where
    T: ModuleParameters,
{
    fn parameters(&self) -> ModuleParamRef<'_> {
        let mut parameters = NestedHashMap::new();
        self.iter().for_each(|module| {
            let module_parameters = module.parameters();
            parameters.entries.extend(module_parameters.entries);
        });
        parameters
    }

    fn parameters_mut(&mut self) -> ModuleParamMut<'_> {
        let mut parameters = NestedHashMap::new();
        self.iter_mut().for_each(|module| {
            let module_parameters = module.parameters_mut();
            parameters.entries.extend(module_parameters.entries);
        });
        parameters
    }

    fn trainable_parameters(&self) -> ModuleParamRef<'_> {
        let mut parameters = NestedHashMap::new();
        self.iter().for_each(|module| {
            let module_parameters = module.trainable_parameters();
            parameters.entries.extend(module_parameters.entries);
        });
        parameters
    }

    fn freeze_parameters(&mut self, recursive: bool) {
        self.iter_mut().for_each(|module| {
            module.freeze_parameters(recursive);
        });
    }

    fn unfreeze_parameters(&mut self, recursive: bool) {
        self.iter_mut().for_each(|module| {
            module.unfreeze_parameters(recursive);
        });
    }

    fn all_frozen(&self) -> Option<bool> {
        let mut result = None;
        for module in self.iter() {
            match module.all_frozen() {
                Some(true) => result = Some(true),
                Some(false) => return Some(false),
                None => {}
            }
        }
        result
    }

    fn any_frozen(&self) -> Option<bool> {
        let mut result = None;
        for module in self.iter() {
            match module.any_frozen() {
                Some(true) => return Some(true),
                Some(false) => result = Some(false),
                None => {}
            }
        }
        result
    }
}<|MERGE_RESOLUTION|>--- conflicted
+++ resolved
@@ -29,11 +29,7 @@
     type Output;
 
     /// Forward pass of the module.
-<<<<<<< HEAD
-    fn forward(&mut self, x: &Array) -> Result<Array, Self::Error>;
-=======
     fn forward(&mut self, x: Args) -> Result<Self::Output, Self::Error>;
->>>>>>> 8d7db4e7
 
     /// Set whether the module is in training mode.
     ///
