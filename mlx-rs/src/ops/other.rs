--- conflicted
+++ resolved
@@ -185,11 +185,7 @@
         let out = diagonal(&x, 1, -1, 0).unwrap();
         assert_eq!(out, array!([[4, 9], [6, 11]]));
 
-<<<<<<< HEAD
-        let x = reshape(arange::<f32, _>(None, 16, None).unwrap(), &[2, 2, 2, 2]).unwrap();
-=======
         let x = reshape(&arange::<_, f32>(None, 16, None).unwrap(), &[2, 2, 2, 2]).unwrap();
->>>>>>> 376987e2
         let out = diagonal(&x, 0, 0, 1).unwrap();
         assert_eq!(
             out,
