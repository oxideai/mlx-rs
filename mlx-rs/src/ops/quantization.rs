// quantized(_:groupSize:bits:stream:)
// quantizedMatmul(_:_:scales:biases:transpose:groupSize:bits:stream:)
// dequantized(_:scales:biases:groupSize:bits:stream:)

use mlx_internal_macros::default_device;

use crate::{error::Result, utils::guard::Guarded, Array, Stream, StreamOrDevice};

/// Quantize the matrix `w` using `bits` bits per element.
///
/// Note, every `group_size` elements in a row of `w` are quantized together. Hence, number of
/// columns of `w` should be divisible by `group_size`. In particular, the rows of `w` are divided
/// into groups of size `group_size` which are quantized together.
///
/// > `quantized` currently only supports 2D inputs with dimensions which are multiples of 32
///
/// For details, please see [this
/// documentation](https://ml-explore.github.io/mlx/build/html/python/_autosummary/mlx.core.quantize.html)
///
/// # Params
///
/// - `w`: The input matrix
/// - `group_size`: The size of the group in `w` that shares a scale and bias. (default: `64`)
/// - `bits`: The number of bits occupied by each element of w in the returned quantized matrix.
///   (default: 4)
#[default_device]
pub fn quantize_device(
    w: impl AsRef<Array>,
    group_size: impl Into<Option<i32>>,
    bits: impl Into<Option<i32>>,
    stream: impl AsRef<Stream>,
) -> Result<(Array, Array, Array)> {
    let group_size = group_size.into().unwrap_or(64);
    let bits = bits.into().unwrap_or(4);

    <(Array, Array, Array) as Guarded>::try_from_op(|(res0, res1, res2)| unsafe {
        mlx_sys::mlx_quantize(
            res0,
            res1,
            res2,
            w.as_ref().as_ptr(),
            group_size,
            bits,
            stream.as_ref().as_ptr(),
        )
    })
}

/// Perform the matrix multiplication with the quantized matrix `w`. The quantization uses one
/// floating point scale and bias per `group_size` of elements. Each element in `w` takes `bits`
/// bits and is packed in an unsigned 32 bit integer.
#[allow(clippy::too_many_arguments)]
#[default_device]
pub fn quantized_matmul_device(
    x: impl AsRef<Array>,
    w: impl AsRef<Array>,
    scales: impl AsRef<Array>,
    biases: impl AsRef<Array>,
    transpose: impl Into<Option<bool>>,
    group_size: impl Into<Option<i32>>,
    bits: impl Into<Option<i32>>,
    stream: impl AsRef<Stream>,
) -> Result<Array> {
    let transpose = transpose.into().unwrap_or(false);
    let group_size = group_size.into().unwrap_or(64);
    let bits = bits.into().unwrap_or(4);

    <Array as Guarded>::try_from_op(|res| unsafe {
        mlx_sys::mlx_quantized_matmul(
            res,
            x.as_ref().as_ptr(),
            w.as_ref().as_ptr(),
            scales.as_ref().as_ptr(),
            biases.as_ref().as_ptr(),
            transpose,
            group_size,
            bits,
            stream.as_ref().as_ptr(),
        )
    })
}

/// Dequantize the matrix `w` using the provided `scales` and `biases` and the `group_size` and
/// `bits` configuration.
///
/// For details, please see [this
/// documentation](https://ml-explore.github.io/mlx/build/html/python/_autosummary/mlx.core.dequantize.html)
#[default_device]
pub fn dequantize_device(
    w: impl AsRef<Array>,
    scales: impl AsRef<Array>,
    biases: impl AsRef<Array>,
    group_size: impl Into<Option<i32>>,
    bits: impl Into<Option<i32>>,
    stream: impl AsRef<Stream>,
) -> Result<Array> {
    let group_size = group_size.into().unwrap_or(64);
    let bits = bits.into().unwrap_or(4);

    <Array as Guarded>::try_from_op(|res| unsafe {
        mlx_sys::mlx_dequantize(
            res,
            w.as_ref().as_ptr(),
            scales.as_ref().as_ptr(),
            biases.as_ref().as_ptr(),
            group_size,
            bits,
            stream.as_ref().as_ptr(),
        )
    })
}

#[cfg(test)]
mod tests {
    use crate::{
        ops::{dequantize, expand_dims, quantize},
        Array,
    };

    #[test]
    fn test_quantize_dequantize() {
        let x1 = Array::ones::<f32>(&[128, 1]).unwrap();
<<<<<<< HEAD
        let x2 = expand_dims(Array::arange::<f32, _>(0, 512, None).unwrap(), &[0]).unwrap();
=======
        let x2 = expand_dims(&Array::arange::<_, f32>(0, 512, None).unwrap(), &[0]).unwrap();
>>>>>>> 376987e2
        let x = x1 * x2;

        for i in [2, 4, 8].iter() {
            let el_per_int = 32 / i;
            let (x_q, scales, biases) = quantize(&x, 128, *i).unwrap();
            assert_eq!(x_q.shape(), [128, 512 / el_per_int]);
            assert_eq!(scales.shape(), [128, 4]);
            assert_eq!(biases.shape(), [128, 4]);

            let x_hat = dequantize(&x_q, &scales, &biases, 128, *i).unwrap();
            let max_diff = ((&x - &x_hat).abs().unwrap().max(None, None).unwrap()).item::<f32>();
            assert!(max_diff <= 127.0 / (1 << i) as f32);
        }
    }
}<|MERGE_RESOLUTION|>--- conflicted
+++ resolved
@@ -120,11 +120,7 @@
     #[test]
     fn test_quantize_dequantize() {
         let x1 = Array::ones::<f32>(&[128, 1]).unwrap();
-<<<<<<< HEAD
-        let x2 = expand_dims(Array::arange::<f32, _>(0, 512, None).unwrap(), &[0]).unwrap();
-=======
         let x2 = expand_dims(&Array::arange::<_, f32>(0, 512, None).unwrap(), &[0]).unwrap();
->>>>>>> 376987e2
         let x = x1 * x2;
 
         for i in [2, 4, 8].iter() {
