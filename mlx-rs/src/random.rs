//! Collection of functions related to random number generation

use crate::ops::indexing::TryIndexOp;
use crate::utils::guard::Guarded;
use crate::utils::IntoOption;
use crate::{error::Result, Array, ArrayElement, Stream, StreamOrDevice};
use mach_sys::mach_time;
use mlx_internal_macros::{default_device, generate_macro};
use parking_lot::Mutex;
use std::borrow::Cow;
use std::sync::OnceLock;

struct RandomState {
    state: Array,
}

impl RandomState {
    fn new() -> Result<Self> {
        let now = unsafe { mach_time::mach_approximate_time() };
        Ok(Self { state: key(now)? })
    }

    fn next(&mut self) -> Result<Array> {
        let next = split(&self.state, 2)?;
        self.state = next.0;
        Ok(next.1)
    }

    fn seed(&mut self, seed: u64) -> Result<()> {
        self.state = key(seed)?;
        Ok(())
    }
}

fn state() -> &'static Mutex<RandomState> {
    static STATE: OnceLock<Mutex<RandomState>> = OnceLock::new();
    STATE.get_or_init(|| Mutex::new(RandomState::new().unwrap()))
}

/// Use given key or generate a new one if `None`.
fn key_or_next<'a>(key: impl Into<Option<&'a Array>>) -> Result<Cow<'a, Array>> {
    key.into().map_or_else(
        || {
            let mut state = state().lock();
            state.next().map(Cow::Owned)
        },
        |k| Ok(Cow::Borrowed(k)),
    )
}

/// Seed the random number generator.
pub fn seed(seed: u64) -> Result<()> {
    let mut state = state().lock();
    state.seed(seed)
}

/// Get a PRNG key from a seed.
///
/// Return a value that can be used as a PRNG key.  All ``random::*``
/// functions take an optional key -- this will let you control the
/// random number generation.
pub fn key(seed: u64) -> Result<Array> {
    Array::try_from_op(|res| unsafe { mlx_sys::mlx_random_key(res, seed) })
}

/// Split a PRNG key into two keys and return a tuple.
#[default_device]
pub fn split_device(
    key: impl AsRef<Array>,
    num: i32,
    stream: impl AsRef<Stream>,
) -> Result<(Array, Array)> {
    let keys = Array::try_from_op(|res| unsafe {
        mlx_sys::mlx_random_split_num(res, key.as_ref().as_ptr(), num, stream.as_ref().as_ptr())
    })?;

    Ok((keys.try_index(0)?, keys.try_index(1)?))
}

/// Generate uniformly distributed random numbers.
/// The values are sampled uniformly in the half-open interval `[lower, upper)`.
/// The lower and upper bound can be scalars or arrays and must be broadcastable to `shape`.
///
/// # Params
///
/// - `lower`: Lower bound of the distribution.
/// - `upper`: Upper bound of the distribution.
/// - `shape` (optional): Shape of the output. Default is `&[]`.
/// - `key` (optional): A PRNG key.
///
/// ```rust
/// let key = mlx_rs::random::key(0).unwrap();
///
/// // create an array of shape `[50]` type f32 values in the range [0, 10)
/// let array = mlx_rs::random::uniform::<_, f32>(0, 10, &[50], &key);
///
/// // same, but in range [0.5, 1)
/// let array = mlx_rs::random::uniform::<_, f32>(0.5f32, 1f32, &[50], &key);
/// ```
#[generate_macro(customize(root = "$crate::random"))]
#[default_device]
pub fn uniform_device<'a, E: Into<Array>, T: ArrayElement>(
    lower: E,
    upper: E,
    #[optional] shape: impl IntoOption<&'a [i32]>,
    #[optional] key: impl Into<Option<&'a Array>>,
    #[optional] stream: impl AsRef<Stream>,
) -> Result<Array> {
    let lb: Array = lower.into();
    let ub: Array = upper.into();
    let shape = shape.into_option().unwrap_or(&[]);
    let key = key_or_next(key)?;

    Array::try_from_op(|res| unsafe {
        mlx_sys::mlx_random_uniform(
            res,
            lb.as_ptr(),
            ub.as_ptr(),
            shape.as_ptr(),
            shape.len(),
            T::DTYPE.into(),
            key.as_ptr(),
            stream.as_ref().as_ptr(),
        )
    })
}

/// Generate normally distributed random numbers.
///
/// Generate an array of random numbers using the optional shape. The result
/// will be of the given `T`. `T` must be a floating point type.
///
/// # Params
///
///  - shape: shape of the output, if `None` a single value is returned
///  - loc: mean of the distribution, default is `0.0`
///  - scale: standard deviation of the distribution, default is `1.0`
///  - key: PRNG key
///
/// # Example
///
/// ```rust
/// let key = mlx_rs::random::key(0).unwrap();
///
/// // generate a single f32 with normal distribution
/// let value = mlx_rs::random::normal::<f32>(None, None, None, &key).unwrap().item::<f32>();
///
/// // generate an array of f32 with normal distribution in shape [10, 5]
/// let array = mlx_rs::random::normal::<f32>(&[10, 5], None, None, &key);
/// ```
#[generate_macro(customize(root = "$crate::random"))]
#[default_device]
pub fn normal_device<'a, T: ArrayElement>(
    #[optional] shape: impl IntoOption<&'a [i32]>,
    #[optional] loc: impl Into<Option<f32>>,
    #[optional] scale: impl Into<Option<f32>>,
    #[optional] key: impl Into<Option<&'a Array>>,
    #[optional] stream: impl AsRef<Stream>,
) -> Result<Array> {
    let shape = shape.into_option().unwrap_or(&[]);
    let key = key_or_next(key)?;

    Array::try_from_op(|res| unsafe {
        mlx_sys::mlx_random_normal(
            res,
            shape.as_ptr(),
            shape.len(),
            T::DTYPE.into(),
            loc.into().unwrap_or(0.0),
            scale.into().unwrap_or(1.0),
            key.as_ptr(),
            stream.as_ref().as_ptr(),
        )
    })
}

/// Generate jointly-normal random samples given a mean and covariance.
///
/// The matrix `covariance` must be positive semi-definite. The behavior is
/// undefined if it is not.  The only supported output type is f32.
///
/// # Params
/// - `mean`: array of shape `[..., n]`, the mean of the distribution.
/// - `covariance`: array  of shape `[..., n, n]`, the covariance matrix of the distribution. The batch shape `...` must be broadcast-compatible with that of `mean`.
/// - `shape`: The output shape must be broadcast-compatible with `&mean.shape[..mean.shape.len()-1]` and `&covariance.shape[..covariance.shape.len()-2]`. If empty, the result shape is determined by broadcasting the batch shapes of `mean` and `covariance`.
/// - `key`: PRNG key.
<<<<<<< HEAD
#[generate_macro(customize(root = "$crate::random"))]
#[default_device]
=======
#[default_device(device = "cpu")] // TODO: not supported on GPU yet
>>>>>>> ca8fd9c2
pub fn multivariate_normal_device<'a, T: ArrayElement>(
    mean: impl AsRef<Array>,
    covariance: impl AsRef<Array>,
    #[optional] shape: impl IntoOption<&'a [i32]>,
    #[optional] key: impl Into<Option<&'a Array>>,
    #[optional] stream: impl AsRef<Stream>,
) -> Result<Array> {
    let shape = shape.into_option().unwrap_or(&[]);
    let key = key_or_next(key)?;

    Array::try_from_op(|res| unsafe {
        mlx_sys::mlx_random_multivariate_normal(
            res,
            mean.as_ref().as_ptr(),
            covariance.as_ref().as_ptr(),
            shape.as_ptr(),
            shape.len(),
            T::DTYPE.into(),
            key.as_ptr(),
            stream.as_ref().as_ptr(),
        )
    })
}

/// Generate random integers from the given interval (`lower:` and `upper:`).
///
/// The values are sampled with equal probability from the integers in
/// half-open interval `[lb, ub)`. The lower and upper bound can be
/// scalars or arrays and must be roadcastable to `shape`.
///
/// ```rust
/// use mlx_rs::{array, random};
///
/// let key = random::key(0).unwrap();
///
/// // generate an array of Int values, one in the range [0, 20) and one in the range [10, 100)
/// let array = random::randint::<_, i32>(array!([0, 20]), array!([10, 100]), None, &key);
/// ```
#[generate_macro(customize(root = "$crate::random"))]
#[default_device]
pub fn randint_device<'a, E: Into<Array>, T: ArrayElement>(
    lower: E,
    upper: E,
    #[optional] shape: impl IntoOption<&'a [i32]>,
    #[optional] key: impl Into<Option<&'a Array>>,
    #[optional] stream: impl AsRef<Stream>,
) -> Result<Array> {
    let lb: Array = lower.into();
    let ub: Array = upper.into();
    let shape = shape.into_option().unwrap_or(lb.shape());
    let key = key_or_next(key)?;

    Array::try_from_op(|res| unsafe {
        mlx_sys::mlx_random_randint(
            res,
            lb.as_ptr(),
            ub.as_ptr(),
            shape.as_ptr(),
            shape.len(),
            T::DTYPE.into(),
            key.as_ptr(),
            stream.as_ref().as_ptr(),
        )
    })
}

/// Generate Bernoulli random values with a given `p` value.
///
/// The values are sampled from the bernoulli distribution with parameter
/// `p`. The parameter `p` must have a floating point type and
/// must be broadcastable to `shape`.
///
/// ```rust
/// use mlx_rs::{array, Array, random};
///
/// let key = random::key(0).unwrap();
///
/// // generate a single random Bool with p = 0.8
/// let p: Array = 0.8.into();
/// let value = random::bernoulli(&p, None, &key);
///
/// // generate an array of shape [50, 2] of random Bool with p = 0.8
/// let array = random::bernoulli(&p, &[50, 2], &key);
///
/// // generate an array of [3] Bool with the given p values
/// let array = random::bernoulli(&array!([0.1, 0.5, 0.8]), None, &key);
/// ```
#[generate_macro(customize(root = "$crate::random"))]
#[default_device]
pub fn bernoulli_device<'a>(
    #[optional] p: impl Into<Option<&'a Array>>,
    #[optional] shape: impl IntoOption<&'a [i32]>,
    #[optional] key: impl Into<Option<&'a Array>>,
    #[optional] stream: impl AsRef<Stream>,
) -> Result<Array> {
    let default_array = Array::from_f32(0.5);
    let p = p.into().unwrap_or(&default_array);

    let shape = shape.into_option().unwrap_or(p.shape());
    let key = key_or_next(key)?;

    Array::try_from_op(|res| unsafe {
        mlx_sys::mlx_random_bernoulli(
            res,
            p.as_ptr(),
            shape.as_ptr(),
            shape.len(),
            key.as_ptr(),
            stream.as_ref().as_ptr(),
        )
    })
}

/// Generate values from a truncated normal distribution between `low` and `high`.
///
/// The values are sampled from the truncated normal distribution
/// on the domain `(lower, upper)`. The bounds `lower` and `upper`
/// can be scalars or arrays and must be broadcastable to `shape`.
///
/// ```rust
/// use mlx_rs::{array, random};
///
/// let key = random::key(0).unwrap();
///
/// // generate an array of two Float values, one in the range 0 ..< 10
/// // and one in the range 10 ..< 100
/// let value = random::truncated_normal::<_, f32>(array!([0, 10]), array!([10, 100]), None, &key);
/// ```
#[generate_macro(customize(root = "$crate::random"))]
#[default_device]
pub fn truncated_normal_device<'a, E: Into<Array>, T: ArrayElement>(
    lower: E,
    upper: E,
    #[optional] shape: impl IntoOption<&'a [i32]>,
    #[optional] key: impl Into<Option<&'a Array>>,
    #[optional] stream: impl AsRef<Stream>,
) -> Result<Array> {
    let lb: Array = lower.into();
    let ub: Array = upper.into();
    let shape = shape.into_option().unwrap_or(lb.shape());
    let key = key_or_next(key)?;

    Array::try_from_op(|res| unsafe {
        mlx_sys::mlx_random_truncated_normal(
            res,
            lb.as_ptr(),
            ub.as_ptr(),
            shape.as_ptr(),
            shape.len(),
            T::DTYPE.into(),
            key.as_ptr(),
            stream.as_ref().as_ptr(),
        )
    })
}

/// Sample from the standard Gumbel distribution.
///
/// The values are sampled from a standard Gumbel distribution
/// which CDF `exp(-exp(-x))`.
///
/// ```rust
/// let key = mlx_rs::random::key(0).unwrap();
///
/// // generate a single Float with Gumbel distribution
/// let value = mlx_rs::random::gumbel::<f32>(None, &key).unwrap().item::<f32>();
///
/// // generate an array of Float with Gumbel distribution in shape [10, 5]
/// let array = mlx_rs::random::gumbel::<f32>(&[10, 5], &key);
/// ```
#[generate_macro(customize(root = "$crate::random"))]
#[default_device]
pub fn gumbel_device<'a, T: ArrayElement>(
    #[optional] shape: impl IntoOption<&'a [i32]>,
    #[optional] key: impl Into<Option<&'a Array>>,
    #[optional] stream: impl AsRef<Stream>,
) -> Result<Array> {
    let shape = shape.into_option().unwrap_or(&[]);
    let key = key_or_next(key)?;

    Array::try_from_op(|res| unsafe {
        mlx_sys::mlx_random_gumbel(
            res,
            shape.as_ptr(),
            shape.len(),
            T::DTYPE.into(),
            key.as_ptr(),
            stream.as_ref().as_ptr(),
        )
    })
}

/// Shape or count for the categorical distribution.
#[derive(Debug, Clone, Copy)]
pub enum ShapeOrCount<'a> {
    /// Shape
    Shape(&'a [i32]),

    /// Count
    Count(i32),
}

/// Sample from a categorical distribution.
///
/// The values are sampled from the categorical distribution specified by
/// the unnormalized values in `logits`.   If the `shape` is not specified
/// the result shape will be the same shape as `logits` with the `axis`
/// dimension removed.
///
/// /// # Params
/// # Params
///
/// - `logits`: The *unnormalized* categorical distribution(s).
/// - `axis`(optional): The axis which specifies the distribution. Default is `-1`.
/// - `shape_or_count`(optional):
/// - - `Shape`: The shape of the output. This must be broadcast compatible with `logits.shape` with the `axis` dimension removed.
/// - - `Count`: The number of samples to draw from each of the categorical distributions in `logits`. The output will have the number of samples in the last dimension.
/// - `key` (optional): A PRNG key.
///
/// # Example
///
/// ```rust
/// let key = mlx_rs::random::key(0).unwrap();
///
/// let logits = mlx_rs::Array::zeros::<u32>(&[5, 20]).unwrap();
///
/// // produces Array of u32 shape &[5]
/// let result = mlx_rs::random::categorical(&logits, None, None, &key);
/// ```
#[generate_macro(customize(root = "$crate::random"))]
#[default_device]
pub fn categorical_device<'a>(
    logits: impl AsRef<Array>,
    #[optional] axis: impl Into<Option<i32>>,
    #[optional] shape_or_count: impl Into<Option<ShapeOrCount<'a>>>,
    #[optional] key: impl Into<Option<&'a Array>>,
    #[optional] stream: impl AsRef<Stream>,
) -> Result<Array> {
    let axis = axis.into().unwrap_or(-1);
    let key = key_or_next(key)?;

    match shape_or_count.into() {
        Some(ShapeOrCount::Shape(shape)) => Array::try_from_op(|res| unsafe {
            mlx_sys::mlx_random_categorical_shape(
                res,
                logits.as_ref().as_ptr(),
                axis,
                shape.as_ptr(),
                shape.len(),
                key.as_ptr(),
                stream.as_ref().as_ptr(),
            )
        }),
        Some(ShapeOrCount::Count(num_samples)) => Array::try_from_op(|res| unsafe {
            mlx_sys::mlx_random_categorical_num_samples(
                res,
                logits.as_ref().as_ptr(),
                axis,
                num_samples,
                key.as_ptr(),
                stream.as_ref().as_ptr(),
            )
        }),
        None => Array::try_from_op(|res| unsafe {
            mlx_sys::mlx_random_categorical(
                res,
                logits.as_ref().as_ptr(),
                axis,
                key.as_ptr(),
                stream.as_ref().as_ptr(),
            )
        }),
    }
}

#[cfg(test)]
mod tests {
    use super::*;
    use crate::{array, assert_array_eq};
    use float_eq::float_eq;

    #[test]
    fn test_global_rng() {
        seed(3).unwrap();
        let a = uniform::<_, f32>(0, 1, None, None).unwrap();
        let b = uniform::<_, f32>(0, 1, None, None).unwrap();

        seed(3).unwrap();
        let x = uniform::<_, f32>(0, 1, None, None).unwrap();
        let y = uniform::<_, f32>(0, 1, None, None).unwrap();

        assert_array_eq!(a, x, 0.01);
        assert_array_eq!(b, y, 0.01);
    }

    #[test]
    fn test_key() {
        let k1 = key(0).unwrap();
        let k2 = key(0).unwrap();
        assert!(k1 == k2);

        let k2 = key(1).unwrap();
        assert!(k1 != k2);
    }

    #[test]
    fn test_split() {
        let key = key(0).unwrap();

        let (k1, k2) = split(&key, 2).unwrap();
        assert!(k1 != k2);

        let (r1, r2) = split(&key, 2).unwrap();
        assert!(r1 == k1);
        assert!(r2 == k2);
    }

    #[test]
    fn test_uniform_no_seed() {
        let value = uniform::<_, f32>(0, 10, &[3], None).unwrap();
        assert_eq!(value.shape(), &[3]);
    }

    #[test]
    fn test_uniform_single() {
        let key = key(0).unwrap();
        let value = uniform::<_, f32>(0, 10, None, Some(&key)).unwrap();
        float_eq!(value.item::<f32>(), 4.18, abs <= 0.01);
    }

    #[test]
    fn test_uniform_multiple() {
        let key = key(0).unwrap();
        let value = uniform::<_, f32>(0, 10, &[3], Some(&key)).unwrap();
        let expected = Array::from_slice(&[9.65, 3.14, 6.33], &[3]);

        assert_array_eq!(value, expected, 0.01);
    }

    #[test]
    fn test_uniform_multiple_array() {
        let key = key(0).unwrap();
        let value = uniform::<_, f32>(&[0, 10], &[10, 100], &[2], Some(&key)).unwrap();
        let expected = Array::from_slice(&[2.16, 82.37], &[2]);

        assert_array_eq!(value, expected, 0.01);
    }

    #[test]
    fn test_uniform_non_float() {
        let key = key(0).unwrap();
        let value = uniform::<_, i32>(&[0, 10], &[10, 100], &[2], Some(&key));
        assert!(value.is_err());
    }

    #[test]
    fn test_normal() {
        let key = key(0).unwrap();
        let value = normal::<f32>(None, None, None, &key).unwrap();
        float_eq!(value.item::<f32>(), -0.20, abs <= 0.01);
    }

    #[test]
    fn test_normal_non_float() {
        let key = key(0).unwrap();
        let value = normal::<i32>(None, None, None, &key);
        assert!(value.is_err());
    }

    #[test]
    fn test_multivariate_normal() {
        let key = key(0).unwrap();
        let mean = Array::from_slice(&[0.0, 0.0], &[2]);
        let covariance = Array::from_slice(&[1.0, 0.0, 0.0, 1.0], &[2, 2]);

        let a = multivariate_normal::<f32>(&mean, &covariance, &[3], &key).unwrap();
        assert!(a.shape() == [3, 2]);
    }

    #[test]
    fn test_randint_single() {
        let key = key(0).unwrap();
        let value = randint::<_, i32>(0, 100, None, Some(&key)).unwrap();
        assert_eq!(value.item::<i32>(), 41);
    }

    #[test]
    fn test_randint_multiple() {
        let key = key(0).unwrap();
        let value =
            randint::<_, i32>(array!([0, 10]), array!([10, 100]), None, Some(&key)).unwrap();
        let expected = Array::from_slice(&[2, 82], &[2]);

        assert_array_eq!(value, expected, 0.01);
    }

    #[test]
    fn test_randint_non_int() {
        let key = key(0).unwrap();
        let value = randint::<_, f32>(array!([0, 10]), array!([10, 100]), None, Some(&key));
        assert!(value.is_err());
    }

    #[test]
    fn test_bernoulli_single() {
        let key = key(0).unwrap();
        let value = bernoulli(None, None, &key).unwrap();
        assert!(value.item::<bool>());
    }

    #[test]
    fn test_bernoulli_multiple() {
        let key = key(0).unwrap();
        let value = bernoulli(None, &[4], &key).unwrap();
        let expected = Array::from_slice(&[false, true, false, true], &[4]);

        assert_array_eq!(value, expected, 0.01);
    }

    #[test]
    fn test_bernoulli_p() {
        let key = key(0).unwrap();
        let p: Array = 0.8.into();
        let value = bernoulli(&p, &[4], &key).unwrap();
        let expected = Array::from_slice(&[false, true, true, true], &[4]);

        assert_array_eq!(value, expected, 0.01);
    }

    #[test]
    fn test_bernoulli_p_array() {
        let key = key(0).unwrap();
        let value = bernoulli(&array!([0.1, 0.5, 0.8]), None, &key).unwrap();
        let expected = Array::from_slice(&[false, true, true], &[3]);

        assert_array_eq!(value, expected, 0.01);
    }

    #[test]
    fn test_truncated_normal_single() {
        let key = key(0).unwrap();
        let value = truncated_normal::<_, f32>(0, 10, None, &key).unwrap();
        assert_array_eq!(value, Array::from_f32(0.55), 0.01);
    }

    #[test]
    fn test_truncated_normal_multiple() {
        let key = key(0).unwrap();
        let value = truncated_normal::<_, f32>(0.0, 0.5, &[3], &key).unwrap();
        let expected = Array::from_slice(&[0.48, 0.15, 0.30], &[3]);

        assert_array_eq!(value, expected, 0.01);
    }

    #[test]
    fn test_truncated_normal_multiple_array() {
        let key = key(0).unwrap();
        let value =
            truncated_normal::<_, f32>(array!([0.0, 0.5]), array!([0.5, 1.0]), None, &key).unwrap();
        let expected = Array::from_slice(&[0.10, 0.88], &[2]);

        assert_array_eq!(value, expected, 0.01);
    }

    #[test]
    fn test_gumbel() {
        let key = key(0).unwrap();
        let value = gumbel::<f32>(None, &key).unwrap();
        assert_array_eq!(value, Array::from_f32(0.13), 0.01);
    }

    #[test]
    fn test_logits() {
        let key = key(0).unwrap();
        let logits = Array::zeros::<u32>(&[5, 20]).unwrap();
        let result = categorical(&logits, None, None, &key).unwrap();

        assert_eq!(result.shape(), [5]);

        let expected = Array::from_slice(&[1, 1, 17, 17, 17], &[5]);
        assert_array_eq!(result, expected, 0.01);
    }

    #[test]
    fn test_logits_count() {
        let key = key(0).unwrap();
        let logits = Array::zeros::<u32>(&[5, 20]).unwrap();
        let result = categorical(&logits, None, ShapeOrCount::Count(2), &key).unwrap();

        assert_eq!(result.shape(), [5, 2]);

        let expected = Array::from_slice(&[16, 3, 14, 10, 17, 7, 6, 8, 12, 8], &[5, 2]);
        assert_array_eq!(result, expected, 0.01);
    }
}<|MERGE_RESOLUTION|>--- conflicted
+++ resolved
@@ -184,12 +184,8 @@
 /// - `covariance`: array  of shape `[..., n, n]`, the covariance matrix of the distribution. The batch shape `...` must be broadcast-compatible with that of `mean`.
 /// - `shape`: The output shape must be broadcast-compatible with `&mean.shape[..mean.shape.len()-1]` and `&covariance.shape[..covariance.shape.len()-2]`. If empty, the result shape is determined by broadcasting the batch shapes of `mean` and `covariance`.
 /// - `key`: PRNG key.
-<<<<<<< HEAD
-#[generate_macro(customize(root = "$crate::random"))]
-#[default_device]
-=======
+#[generate_macro(customize(root = "$crate::random"))]
 #[default_device(device = "cpu")] // TODO: not supported on GPU yet
->>>>>>> ca8fd9c2
 pub fn multivariate_normal_device<'a, T: ArrayElement>(
     mean: impl AsRef<Array>,
     covariance: impl AsRef<Array>,
