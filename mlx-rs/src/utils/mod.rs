--- conflicted
+++ resolved
@@ -362,7 +362,6 @@
     map.get_mut(key).unwrap()
 }
 
-<<<<<<< HEAD
 /// Helper trait for compiling a function that takes a Module and/or an Optimizer.
 /// The implementation must ensure consistent ordering of the returned states.
 ///
@@ -422,7 +421,9 @@
         let (a, b) = self;
         let params = a.updatable_states_mut();
         params.into_iter().chain(b.updatable_states_mut())
-=======
+    }
+}
+
 /// Helper type to represent either a single value or a pair of values.
 #[derive(Debug, Clone, Copy, PartialEq, Eq)]
 pub enum SingleOrPair<T = i32> {
@@ -548,6 +549,5 @@
 impl<T> From<Vec<T>> for SingleOrVec<T> {
     fn from(value: Vec<T>) -> Self {
         SingleOrVec::Vec(value)
->>>>>>> d7ae3b87
     }
 }