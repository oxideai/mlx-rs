--- conflicted
+++ resolved
@@ -45,11 +45,8 @@
     // generate bindings
     let bindings = bindgen::Builder::default()
         .header("src/mlx-c/mlx/c/mlx.h")
-<<<<<<< HEAD
         .header("src/mlx-c/mlx/c/linalg.h")
-=======
         .header("src/mlx-c/mlx/c/error.h")
->>>>>>> f3a8f974
         .clang_arg("-Isrc/mlx-c")
         .parse_callbacks(Box::new(bindgen::CargoCallbacks::new()))
         .generate()
