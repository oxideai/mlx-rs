--- conflicted
+++ resolved
@@ -67,13 +67,9 @@
 {
     let mut optimizer = f();
 
-<<<<<<< HEAD
-    let mse_loss = MseLoss::builder().reduction(LossReduction::Mean).build();
-=======
     let mse_loss = MseLossBuilder::new()
         .reduction(LossReduction::Mean)
         .build()?;
->>>>>>> 8d7db4e7
     let loss = |model: &mut LinearFunctionModel, (x, y): (&Array, &Array)| {
         mse_loss.apply(model.forward(x)?, y)
     };
