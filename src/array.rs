--- conflicted
+++ resolved
@@ -138,7 +138,6 @@
     pub(crate) c_array: mlx_array,
 }
 
-<<<<<<< HEAD
 impl<'a> Add for &'a Array {
     type Output = Array;
     fn add(self, rhs: Self) -> Self::Output {
@@ -185,13 +184,14 @@
     type Output = Array;
     fn rem(self, rhs: Self) -> Self::Output {
         self.rem_device(rhs, StreamOrDevice::default())
-=======
+    }
+}
+
 impl std::fmt::Debug for Array {
     fn fmt(&self, f: &mut std::fmt::Formatter<'_>) -> std::fmt::Result {
         let description = crate::utils::mlx_describe(self.c_array as *mut c_void)
             .unwrap_or_else(|| "Array".to_string());
         write!(f, "{:?}", description)
->>>>>>> 5b7ceb5b
     }
 }
 
