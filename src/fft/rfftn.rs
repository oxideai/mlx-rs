use mlx_macros::default_device;

use crate::{error::Exception, utils::IntoOption, Array, Stream, StreamOrDevice};

use super::utils::{resolve_size_and_axis_unchecked, resolve_sizes_and_axes_unchecked};

/// One dimensional discrete Fourier Transform on a real input.
///
/// The output has the same shape as the input except along `axis` in which case it has size `n // 2
/// + 1`.
///
/// # Params
///
/// - `a`: The input array. If the array is complex it will be silently cast to a real type.
/// - `n`: Size of the transformed axis. The corresponding axis in the input is truncated or padded
///  with zeros to match `n`. The default value is `a.shape[axis]` if not specified.
/// - `axis`: Axis along which to perform the FFT. The default is `-1` if not specified.
#[default_device(device = "cpu")]
pub fn rfft_device(
    a: &Array,
    n: impl Into<Option<i32>>,
    axis: impl Into<Option<i32>>,
    stream: impl AsRef<Stream>,
) -> Result<Array, Exception> {
    let (n, axis) = resolve_size_and_axis_unchecked(a, n.into(), axis.into());
    unsafe {
        let c_array = try_catch_c_ptr_expr! {
            mlx_sys::mlx_fft_rfft(a.c_array, n, axis, stream.as_ref().as_ptr())
        };
        Ok(Array::from_ptr(c_array))
    }
}

/// Two dimensional real discrete Fourier Transform.
///
/// The output has the same shape as the input except along the dimensions in `axes` in which case
/// it has sizes from `s`. The last axis in `axes` is treated as the real axis and will have size
/// `s[s.len()-1] // 2 + 1`.
///
/// # Params
///
/// - `a`: The input array. If the array is complex it will be silently cast to a real type.
/// - `s`: Sizes of the transformed axes. The corresponding axes in the input are truncated or
/// padded with zeros to match `s`. The default value is the sizes of `a` along `axes`.
/// - `axes`: Axes along which to perform the FFT. The default is `[-2, -1]`.
#[default_device(device = "cpu")]
pub fn rfft2_device<'a>(
<<<<<<< HEAD
    a: &Array,
    s: impl Into<Option<&'a [i32]>>,
    axes: impl Into<Option<&'a [i32]>>,
=======
    a: &'a Array,
    s: impl IntoOption<&'a [i32]>,
    axes: impl IntoOption<&'a [i32]>,
>>>>>>> 26827c52
    stream: impl AsRef<Stream>,
) -> Result<Array, Exception> {
    let axes = axes.into_option().unwrap_or(&[-2, -1]);
    let (s, axes) = resolve_sizes_and_axes_unchecked(a, s.into_option(), Some(axes));

    let num_s = s.len();
    let num_axes = axes.len();

    let s_ptr = s.as_ptr();
    let axes_ptr = axes.as_ptr();

    unsafe {
        let c_array = try_catch_c_ptr_expr! {
            mlx_sys::mlx_fft_rfft2(
                a.c_array,
                s_ptr,
                num_s,
                axes_ptr,
                num_axes,
                stream.as_ref().as_ptr(),
            )
        };
        Ok(Array::from_ptr(c_array))
    }
}

/// n-dimensional real discrete Fourier Transform.
///
/// The output has the same shape as the input except along the dimensions in `axes` in which case
/// it has sizes from `s`. The last axis in `axes` is treated as the real axis and will have size
/// `s[s.len()-1] // 2 + 1`.
///
/// # Params
///
/// - `a`: The input array. If the array is complex it will be silently cast to a real type.
/// - `s`: Sizes of the transformed axes. The corresponding axes in the input are truncated or
/// padded with zeros to match `s`. The default value is the sizes of `a` along `axes`.
/// - `axes`: Axes along which to perform the FFT. The default is `None` in which case the FFT is over
///   the last `len(s)` axes or all axes if `s` is also `None`.
#[default_device(device = "cpu")]
pub fn rfftn_device<'a>(
<<<<<<< HEAD
    a: &Array,
    s: impl Into<Option<&'a [i32]>>,
    axes: impl Into<Option<&'a [i32]>>,
=======
    a: &'a Array,
    s: impl IntoOption<&'a [i32]>,
    axes: impl IntoOption<&'a [i32]>,
>>>>>>> 26827c52
    stream: impl AsRef<Stream>,
) -> Result<Array, Exception> {
    let (s, axes) = resolve_sizes_and_axes_unchecked(a, s.into_option(), axes.into_option());

    let num_s = s.len();
    let num_axes = axes.len();

    let s_ptr = s.as_ptr();
    let axes_ptr = axes.as_ptr();

    unsafe {
        let c_array = try_catch_c_ptr_expr! {
            mlx_sys::mlx_fft_rfftn(
                a.c_array,
                s_ptr,
                num_s,
                axes_ptr,
                num_axes,
                stream.as_ref().as_ptr(),
            )
        };
        Ok(Array::from_ptr(c_array))
    }
}

/// The inverse of [`rfft()`].
///
/// The output has the same shape as the input except along axis in which case it has size n.
///
/// # Params
///
/// - `a`: The input array.
/// - `n`: Size of the transformed axis. The corresponding axis in the input is truncated or padded
///   with zeros to match `n // 2 + 1`. The default value is `a.shape[axis] // 2 + 1`.
/// - `axis`: Axis along which to perform the FFT. The default is `-1`.
#[default_device(device = "cpu")]
pub fn irfft_device(
    a: &Array,
    n: impl Into<Option<i32>>,
    axis: impl Into<Option<i32>>,
    stream: impl AsRef<Stream>,
) -> Result<Array, Exception> {
    let n = n.into();
    let axis = axis.into();
    let modify_n = n.is_none();
    let (mut n, axis) = resolve_size_and_axis_unchecked(a, n, axis);
    if modify_n {
        n = (n - 1) * 2;
    }
    unsafe {
        let c_array = try_catch_c_ptr_expr! {
            mlx_sys::mlx_fft_irfft(a.c_array, n, axis, stream.as_ref().as_ptr())
        };
        Ok(Array::from_ptr(c_array))
    }
}

/// The inverse of [`rfft2()`].
///
/// Note the input is generally complex. The dimensions of the input specified in `axes` are padded
/// or truncated to match the sizes from `s`. The last axis in `axes` is treated as the real axis
/// and will have size `s[s.len()-1] // 2 + 1`.
///
/// # Params
///
/// - `a`: The input array.
/// - `s`: Sizes of the transformed axes. The corresponding axes in the input are truncated or
///   padded with zeros to match the sizes in `s` except for the last axis which has size
///   `s[s.len()-1] // 2 + 1`. The default value is the sizes of `a` along `axes`.
/// - `axes`: Axes along which to perform the FFT. The default is `[-2, -1]`.
#[default_device(device = "cpu")]
pub fn irfft2_device<'a>(
<<<<<<< HEAD
    a: &Array,
    s: impl Into<Option<&'a [i32]>>,
    axes: impl Into<Option<&'a [i32]>>,
=======
    a: &'a Array,
    s: impl IntoOption<&'a [i32]>,
    axes: impl IntoOption<&'a [i32]>,
>>>>>>> 26827c52
    stream: impl AsRef<Stream>,
) -> Result<Array, Exception> {
    let s = s.into_option();
    let axes = axes.into_option().unwrap_or(&[-2, -1]);
    let modify_last_axis = s.is_none();

    let (mut s, axes) = resolve_sizes_and_axes_unchecked(a, s, Some(axes));
    if modify_last_axis {
        let end = s.len() - 1;
        s[end] = (s[end] - 1) * 2;
    }

    let num_s = s.len();
    let num_axes = axes.len();

    let s_ptr = s.as_ptr();
    let axes_ptr = axes.as_ptr();

    unsafe {
        let c_array = try_catch_c_ptr_expr! {
            mlx_sys::mlx_fft_irfft2(
                a.c_array,
                s_ptr,
                num_s,
                axes_ptr,
                num_axes,
                stream.as_ref().as_ptr(),
            )
        };
        Ok(Array::from_ptr(c_array))
    }
}

/// The inverse of [`rfftn()`].
///
/// Note the input is generally complex. The dimensions of the input specified in `axes` are padded
/// or truncated to match the sizes from `s`. The last axis in `axes` is treated as the real axis
/// and will have size `s[s.len()-1] // 2 + 1`.
///
/// # Params
///
/// - `a`: The input array.
/// - `s`: Sizes of the transformed axes. The corresponding axes in the input are truncated or
///   padded with zeros to match the sizes in `s` except for the last axis which has size
///   `s[s.len()-1] // 2 + 1`. The default value is the sizes of `a` along `axes`.
/// - `axes`: Axes along which to perform the FFT. The default is `None` in which case the FFT is
///  over the last `len(s)` axes or all axes if `s` is also `None`.
#[default_device(device = "cpu")]
pub fn irfftn_device<'a>(
<<<<<<< HEAD
    a: &Array,
    s: impl Into<Option<&'a [i32]>>,
    axes: impl Into<Option<&'a [i32]>>,
=======
    a: &'a Array,
    s: impl IntoOption<&'a [i32]>,
    axes: impl IntoOption<&'a [i32]>,
>>>>>>> 26827c52
    stream: impl AsRef<Stream>,
) -> Result<Array, Exception> {
    let s = s.into_option();
    let axes = axes.into_option();
    let modify_last_axis = s.is_none();

    let (mut s, axes) = resolve_sizes_and_axes_unchecked(a, s, axes);
    if modify_last_axis {
        let end = s.len() - 1;
        s[end] = (s[end] - 1) * 2;
    }

    let num_s = s.len();
    let num_axes = axes.len();

    let s_ptr = s.as_ptr();
    let axes_ptr = axes.as_ptr();

    unsafe {
        let c_array = try_catch_c_ptr_expr! {
            mlx_sys::mlx_fft_irfftn(
                a.c_array,
                s_ptr,
                num_s,
                axes_ptr,
                num_axes,
                stream.as_ref().as_ptr(),
            )
        };
        Ok(Array::from_ptr(c_array))
    }
}

#[cfg(test)]
mod tests {
    use crate::{complex64, Array, Dtype};

    #[test]
    fn test_rfft() {
        const RFFT_DATA: &[f32] = &[1.0, 2.0, 3.0, 4.0];
        const RFFT_N: i32 = 4;
        const RFFT_SHAPE: &[i32] = &[RFFT_N];
        const RFFT_AXIS: i32 = -1;
        const RFFT_EXPECTED: &[complex64] = &[
            complex64::new(10.0, 0.0),
            complex64::new(-2.0, 2.0),
            complex64::new(-2.0, 0.0),
        ];

        let a = Array::from_slice(RFFT_DATA, RFFT_SHAPE);
        let mut rfft = super::rfft(&a, RFFT_N, RFFT_AXIS).unwrap();
        assert_eq!(rfft.dtype(), Dtype::Complex64);
        assert_eq!(rfft.as_slice::<complex64>(), RFFT_EXPECTED);

        let mut irfft = super::irfft(&rfft, RFFT_N, RFFT_AXIS).unwrap();
        assert_eq!(irfft.dtype(), Dtype::Float32);
        assert_eq!(irfft.as_slice::<f32>(), RFFT_DATA);
    }

    #[test]
    fn test_rfft_shape_with_default_params() {
        const IN_N: i32 = 8;
        const OUT_N: i32 = IN_N / 2 + 1;

        let a = Array::ones::<f32>(&[IN_N]).unwrap();
        let rfft = super::rfft(&a, None, None).unwrap();
        assert_eq!(rfft.shape(), &[OUT_N]);
    }

    #[test]
    fn test_irfft_shape_with_default_params() {
        const IN_N: i32 = 8;
        const OUT_N: i32 = (IN_N - 1) * 2;

        let a = Array::ones::<f32>(&[IN_N]).unwrap();
        let irfft = super::irfft(&a, None, None).unwrap();
        assert_eq!(irfft.shape(), &[OUT_N]);
    }

    #[test]
    fn test_rfft2() {
        const RFFT2_DATA: &[f32] = &[1.0; 4];
        const RFFT2_SHAPE: &[i32] = &[2, 2];
        const RFFT2_EXPECTED: &[complex64] = &[
            complex64::new(4.0, 0.0),
            complex64::new(0.0, 0.0),
            complex64::new(0.0, 0.0),
            complex64::new(0.0, 0.0),
        ];

        let a = Array::from_slice(RFFT2_DATA, RFFT2_SHAPE);
        let mut rfft2 = super::rfft2(&a, None, None).unwrap();
        assert_eq!(rfft2.dtype(), Dtype::Complex64);
        assert_eq!(rfft2.as_slice::<complex64>(), RFFT2_EXPECTED);

        let mut irfft2 = super::irfft2(&rfft2, None, None).unwrap();
        assert_eq!(irfft2.dtype(), Dtype::Float32);
        assert_eq!(irfft2.as_slice::<f32>(), RFFT2_DATA);
    }

    #[test]
    fn test_rfft2_shape_with_default_params() {
        const IN_SHAPE: &[i32] = &[6, 6];
        const OUT_SHAPE: &[i32] = &[6, 6 / 2 + 1];

        let a = Array::ones::<f32>(IN_SHAPE).unwrap();
        let rfft2 = super::rfft2(&a, None, None).unwrap();
        assert_eq!(rfft2.shape(), OUT_SHAPE);
    }

    #[test]
    fn test_irfft2_shape_with_default_params() {
        const IN_SHAPE: &[i32] = &[6, 6];
        const OUT_SHAPE: &[i32] = &[6, (6 - 1) * 2];

        let a = Array::ones::<f32>(IN_SHAPE).unwrap();
        let irfft2 = super::irfft2(&a, None, None).unwrap();
        assert_eq!(irfft2.shape(), OUT_SHAPE);
    }

    #[test]
    fn test_rfftn() {
        const RFFTN_DATA: &[f32] = &[1.0; 8];
        const RFFTN_SHAPE: &[i32] = &[2, 2, 2];
        const RFFTN_EXPECTED: &[complex64] = &[
            complex64::new(8.0, 0.0),
            complex64::new(0.0, 0.0),
            complex64::new(0.0, 0.0),
            complex64::new(0.0, 0.0),
            complex64::new(0.0, 0.0),
            complex64::new(0.0, 0.0),
            complex64::new(0.0, 0.0),
            complex64::new(0.0, 0.0),
        ];

        let a = Array::from_slice(RFFTN_DATA, RFFTN_SHAPE);
        let mut rfftn = super::rfftn(&a, None, None).unwrap();
        assert_eq!(rfftn.dtype(), Dtype::Complex64);
        assert_eq!(rfftn.as_slice::<complex64>(), RFFTN_EXPECTED);

        let mut irfftn = super::irfftn(&rfftn, None, None).unwrap();
        assert_eq!(irfftn.dtype(), Dtype::Float32);
        assert_eq!(irfftn.as_slice::<f32>(), RFFTN_DATA);
    }

    #[test]
    fn test_fftn_shape_with_default_params() {
        const IN_SHAPE: &[i32] = &[6, 6, 6];
        const OUT_SHAPE: &[i32] = &[6, 6, 6 / 2 + 1];

        let a = Array::ones::<f32>(IN_SHAPE).unwrap();
        let rfftn = super::rfftn(&a, None, None).unwrap();
        assert_eq!(rfftn.shape(), OUT_SHAPE);
    }

    #[test]
    fn test_irfftn_shape_with_default_params() {
        const IN_SHAPE: &[i32] = &[6, 6, 6];
        const OUT_SHAPE: &[i32] = &[6, 6, (6 - 1) * 2];

        let a = Array::ones::<f32>(IN_SHAPE).unwrap();
        let irfftn = super::irfftn(&a, None, None).unwrap();
        assert_eq!(irfftn.shape(), OUT_SHAPE);
    }
}<|MERGE_RESOLUTION|>--- conflicted
+++ resolved
@@ -45,15 +45,9 @@
 /// - `axes`: Axes along which to perform the FFT. The default is `[-2, -1]`.
 #[default_device(device = "cpu")]
 pub fn rfft2_device<'a>(
-<<<<<<< HEAD
-    a: &Array,
-    s: impl Into<Option<&'a [i32]>>,
-    axes: impl Into<Option<&'a [i32]>>,
-=======
-    a: &'a Array,
+    a: &Array,
     s: impl IntoOption<&'a [i32]>,
     axes: impl IntoOption<&'a [i32]>,
->>>>>>> 26827c52
     stream: impl AsRef<Stream>,
 ) -> Result<Array, Exception> {
     let axes = axes.into_option().unwrap_or(&[-2, -1]);
@@ -95,15 +89,9 @@
 ///   the last `len(s)` axes or all axes if `s` is also `None`.
 #[default_device(device = "cpu")]
 pub fn rfftn_device<'a>(
-<<<<<<< HEAD
-    a: &Array,
-    s: impl Into<Option<&'a [i32]>>,
-    axes: impl Into<Option<&'a [i32]>>,
-=======
-    a: &'a Array,
+    a: &Array,
     s: impl IntoOption<&'a [i32]>,
     axes: impl IntoOption<&'a [i32]>,
->>>>>>> 26827c52
     stream: impl AsRef<Stream>,
 ) -> Result<Array, Exception> {
     let (s, axes) = resolve_sizes_and_axes_unchecked(a, s.into_option(), axes.into_option());
@@ -176,15 +164,9 @@
 /// - `axes`: Axes along which to perform the FFT. The default is `[-2, -1]`.
 #[default_device(device = "cpu")]
 pub fn irfft2_device<'a>(
-<<<<<<< HEAD
-    a: &Array,
-    s: impl Into<Option<&'a [i32]>>,
-    axes: impl Into<Option<&'a [i32]>>,
-=======
-    a: &'a Array,
+    a: &Array,
     s: impl IntoOption<&'a [i32]>,
     axes: impl IntoOption<&'a [i32]>,
->>>>>>> 26827c52
     stream: impl AsRef<Stream>,
 ) -> Result<Array, Exception> {
     let s = s.into_option();
@@ -234,15 +216,9 @@
 ///  over the last `len(s)` axes or all axes if `s` is also `None`.
 #[default_device(device = "cpu")]
 pub fn irfftn_device<'a>(
-<<<<<<< HEAD
-    a: &Array,
-    s: impl Into<Option<&'a [i32]>>,
-    axes: impl Into<Option<&'a [i32]>>,
-=======
-    a: &'a Array,
+    a: &Array,
     s: impl IntoOption<&'a [i32]>,
     axes: impl IntoOption<&'a [i32]>,
->>>>>>> 26827c52
     stream: impl AsRef<Stream>,
 ) -> Result<Array, Exception> {
     let s = s.into_option();
