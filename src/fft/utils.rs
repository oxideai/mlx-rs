--- conflicted
+++ resolved
@@ -1,15 +1,6 @@
 use smallvec::SmallVec;
 
-<<<<<<< HEAD
-use crate::{
-    constants::DEFAULT_STACK_VEC_LEN,
-    error::{FftError, InvalidAxisError},
-    utils::{all_unique, resolve_index, resolve_index_unchecked},
-    Array,
-};
-=======
 use crate::{utils::resolve_index_unchecked, Array};
->>>>>>> f3a8f974
 
 #[inline]
 pub(super) fn resolve_size_and_axis_unchecked(
@@ -64,178 +55,4 @@
             (valid_s, valid_axes)
         }
     }
-<<<<<<< HEAD
-}
-
-// It's probably rare to perform fft on more than 4 axes
-// TODO: check if this is a good default value
-#[inline]
-#[allow(clippy::type_complexity)]
-pub(super) fn try_resolve_sizes_and_axes<'a>(
-    a: &'a Array,
-    s: Option<&'a [i32]>,
-    axes: Option<&'a [i32]>,
-) -> Result<
-    (
-        SmallVec<[i32; DEFAULT_STACK_VEC_LEN]>,
-        SmallVec<[i32; DEFAULT_STACK_VEC_LEN]>,
-    ),
-    FftError,
-> {
-    if a.ndim() < 1 {
-        return Err(FftError::ScalarArray);
-    }
-
-    let (valid_s, valid_axes) = match (s, axes) {
-        (Some(s), Some(axes)) => {
-            let valid_s = SmallVec::<[i32; DEFAULT_STACK_VEC_LEN]>::from_slice(s);
-            let valid_axes = SmallVec::<[i32; DEFAULT_STACK_VEC_LEN]>::from_slice(axes);
-            (valid_s, valid_axes)
-        }
-        (Some(s), None) => {
-            let valid_s = SmallVec::<[i32; DEFAULT_STACK_VEC_LEN]>::from_slice(s);
-            let valid_axes = (-(valid_s.len() as i32)..0).collect();
-            (valid_s, valid_axes)
-        }
-        (None, Some(axes)) => {
-            // SmallVec somehow doesn't implement FromIterator with result
-            let mut valid_s = SmallVec::<[i32; DEFAULT_STACK_VEC_LEN]>::new();
-            for &axis in axes {
-                let axis_index = resolve_index(axis, a.ndim()).ok_or_else(|| InvalidAxisError {
-                    axis,
-                    ndim: a.ndim(),
-                })?;
-                valid_s.push(a.shape()[axis_index]);
-            }
-            let valid_axes = SmallVec::<[i32; DEFAULT_STACK_VEC_LEN]>::from_slice(axes);
-            (valid_s, valid_axes)
-        }
-        (None, None) => {
-            let valid_s: SmallVec<[i32; DEFAULT_STACK_VEC_LEN]> =
-                (0..a.ndim()).map(|axis| a.shape()[axis]).collect();
-            let valid_axes = (-(valid_s.len() as i32)..0).collect();
-            (valid_s, valid_axes)
-        }
-    };
-
-    // Check duplicate axes
-    all_unique(&valid_axes).map_err(|_axis| FftError::DuplicateAxis)?;
-
-    // Check if shape and axes have the same size
-    if valid_s.len() != valid_axes.len() {
-        return Err(FftError::IncompatibleShapeAndAxes {
-            shape_size: valid_s.len(),
-            axes_size: valid_axes.len(),
-        });
-    }
-
-    // Check if more axes are provided than the array has
-    if valid_s.len() > a.ndim() {
-        return Err(InvalidAxisError {
-            axis: valid_s.len() as i32,
-            ndim: a.ndim(),
-        }
-        .into());
-    }
-
-    // Check if output sizes are valid
-    if valid_s.iter().any(|val| *val <= 0) {
-        return Err(FftError::InvalidOutputSize);
-    }
-
-    Ok((valid_s, valid_axes))
-}
-
-#[cfg(test)]
-mod try_resolve_size_and_axis_tests {
-    use crate::Array;
-
-    use super::{try_resolve_size_and_axis, FftError};
-
-    #[test]
-    fn scalar_array_returns_error() {
-        // Returns an error if the array is a scalar
-        let a = Array::from_float(1.0);
-        let result = try_resolve_size_and_axis(&a, Some(0), Some(0));
-        assert_eq!(result, Err(FftError::ScalarArray));
-    }
-
-    #[test]
-    fn out_of_bound_axis_returns_error() {
-        // Returns an error if the axis is invalid (out of bounds)
-        let a = Array::from_slice(&[1.0, 2.0, 3.0], &[3]);
-        let result = try_resolve_size_and_axis(&a, Some(0), Some(1));
-        assert!(matches!(result, Err(FftError::InvalidAxis(_))));
-    }
-
-    #[test]
-    fn negative_output_size_returns_error() {
-        // Returns an error if the output size is negative
-        let a = Array::from_slice(&[1.0, 2.0, 3.0], &[3]);
-        let result = try_resolve_size_and_axis(&a, Some(-1), Some(0));
-        assert_eq!(result, Err(FftError::InvalidOutputSize));
-    }
-
-    #[test]
-    fn valid_input_returns_sizes_and_axis() {
-        // Returns the output size and axis if the input is valid
-        let a = Array::from_slice(&[1.0, 2.0, 3.0], &[3]);
-        let result = try_resolve_size_and_axis(&a, Some(4), Some(0));
-        assert_eq!(result, Ok((4, 0)));
-    }
-}
-
-#[cfg(test)]
-mod try_resolve_sizes_and_axes_tests {
-    use crate::Array;
-
-    use super::{try_resolve_sizes_and_axes, FftError};
-
-    #[test]
-    fn scalar_array_returns_error() {
-        // Returns an error if the array is a scalar
-        let a = Array::from_float(1.0);
-        let result = try_resolve_sizes_and_axes(&a, None, None);
-        assert_eq!(result, Err(FftError::ScalarArray));
-    }
-
-    #[test]
-    fn out_of_bound_axis_returns_error() {
-        // Returns an error if the axis is invalid (out of bounds)
-        let a = Array::from_slice(&[1.0f32, 1.0, 1.0, 1.0], &[2, 2]);
-        let result = try_resolve_sizes_and_axes(&a, Some(&[2, 2, 2][..]), Some(&[0, 1, 2][..]));
-        assert!(matches!(result, Err(FftError::InvalidAxis(_))));
-    }
-
-    #[test]
-    fn different_num_sizes_and_num_axes_returns_error() {
-        // Returns an error if the number of sizes and axes are different
-        let a = Array::from_slice(&[1.0f32, 1.0, 1.0, 1.0], &[2, 2]);
-        let result = try_resolve_sizes_and_axes(&a, Some(&[2, 2, 2][..]), Some(&[0, 1][..]));
-        assert_eq!(
-            result,
-            Err(FftError::IncompatibleShapeAndAxes {
-                shape_size: 3,
-                axes_size: 2
-            })
-        );
-    }
-
-    #[test]
-    fn duplicate_axes_returns_error() {
-        // Returns an error if there are duplicate axes
-        let a = Array::from_slice(&[1.0f32, 1.0, 1.0, 1.0], &[2, 2]);
-        let result = try_resolve_sizes_and_axes(&a, Some(&[2, 2][..]), Some(&[0, 0][..]));
-        assert_eq!(result, Err(FftError::DuplicateAxis));
-    }
-
-    #[test]
-    fn negative_output_size_returns_error() {
-        // Returns an error if the output size is negative
-        let a = Array::from_slice(&[1.0f32, 1.0, 1.0, 1.0], &[2, 2]);
-        let result = try_resolve_sizes_and_axes(&a, Some(&[-2, 2][..]), None);
-        assert_eq!(result, Err(FftError::InvalidOutputSize));
-    }
-=======
->>>>>>> f3a8f974
 }