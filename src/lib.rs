--- conflicted
+++ resolved
@@ -2,11 +2,7 @@
 #![cfg_attr(test, allow(clippy::approx_constant))]
 
 #[macro_use]
-<<<<<<< HEAD
-mod macros; // must be placed before other modules
-=======
 mod macros; // Must be first to ensure the other modules can use the macros
->>>>>>> 7862194d
 
 mod array;
 mod device;
