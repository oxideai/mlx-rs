#![deny(unused_unsafe)]

<<<<<<< HEAD
pub mod array;
pub mod device;
pub mod dtype;
pub mod fft;
pub mod stream;
=======
mod array;
mod device;
mod dtype;
mod error;
pub mod ops;
mod stream;
>>>>>>> efd4709f
mod utils;

pub use array::*;
pub use device::*;
pub use dtype::*;
pub use stream::*;

pub(crate) mod sealed {
    /// A marker trait to prevent external implementations of the `Sealed` trait.
    pub trait Sealed {}
}<|MERGE_RESOLUTION|>--- conflicted
+++ resolved
@@ -1,19 +1,12 @@
 #![deny(unused_unsafe)]
 
-<<<<<<< HEAD
-pub mod array;
-pub mod device;
-pub mod dtype;
-pub mod fft;
-pub mod stream;
-=======
 mod array;
 mod device;
 mod dtype;
-mod error;
+pub mod error;
+pub mod fft;
 pub mod ops;
 mod stream;
->>>>>>> efd4709f
 mod utils;
 
 pub use array::*;
