--- conflicted
+++ resolved
@@ -41,12 +41,7 @@
     /// # Params
     ///
     /// - other: array to add
-<<<<<<< HEAD
-    pub fn add_device(&self, other: &Array, stream: StreamOrDevice) -> Array {
-=======
-    /// - stream: stream or device to evaluate on
     pub fn add_device(&self, other: &Array, stream: impl AsRef<Stream>) -> Array {
->>>>>>> d7b40812
         self.try_add_device(other, stream).unwrap()
     }
 
@@ -133,12 +128,7 @@
     /// # Params
     ///
     /// - other: array to subtract
-<<<<<<< HEAD
-    pub fn sub_device(&self, other: &Array, stream: StreamOrDevice) -> Array {
-=======
-    /// - stream: stream or device to evaluate on
     pub fn sub_device(&self, other: &Array, stream: impl AsRef<Stream>) -> Array {
->>>>>>> d7b40812
         self.try_sub_device(other, stream).unwrap()
     }
 
@@ -402,12 +392,7 @@
     /// # Params
     ///
     /// - other: array to divide
-<<<<<<< HEAD
-    pub fn div_device(&self, other: &Array, stream: StreamOrDevice) -> Array {
-=======
-    /// - stream: stream or device to evaluate on
     pub fn div_device(&self, other: &Array, stream: impl AsRef<Stream>) -> Array {
->>>>>>> d7b40812
         self.try_div_device(other, stream).unwrap()
     }
 
@@ -496,12 +481,7 @@
     /// # Params
     ///
     /// - other: array to raise to the power of
-<<<<<<< HEAD
-    pub fn pow_device(&self, other: &Array, stream: StreamOrDevice) -> Array {
-=======
-    /// - stream: stream or device to evaluate on
     pub fn pow_device(&self, other: &Array, stream: impl AsRef<Stream>) -> Array {
->>>>>>> d7b40812
         self.try_pow_device(other, stream).unwrap()
     }
 
@@ -590,12 +570,7 @@
     /// # Params
     ///
     /// - other: array to divide
-<<<<<<< HEAD
-    pub fn rem_device(&self, other: &Array, stream: StreamOrDevice) -> Array {
-=======
-    /// - stream: stream or device to evaluate on
     pub fn rem_device(&self, other: &Array, stream: impl AsRef<Stream>) -> Array {
->>>>>>> d7b40812
         self.try_rem_device(other, stream).unwrap()
     }
 
