use crate::array::ArrayElement;
use crate::error::Exception;
use crate::prelude::ScalarOrArray;
use crate::Stream;
use crate::{array::Array, stream::StreamOrDevice};
use mlx_macros::default_device;
use num_traits::NumCast;

impl Array {
    /// Construct an array of zeros returning an error if shape is invalid.
    ///
    /// # Params
    ///
    /// - shape: Desired shape
    ///
    /// # Example
    ///
    /// ```rust
    /// use mlx_rs::{Array, StreamOrDevice};
    /// Array::zeros_device::<f32>(&[5, 10], StreamOrDevice::default()).unwrap();
    /// ```
    #[default_device]
    pub fn zeros_device<T: ArrayElement>(
        shape: &[i32],
        stream: impl AsRef<Stream>,
    ) -> Result<Array, Exception> {
        unsafe {
            let c_array = try_catch_c_ptr_expr! {
                mlx_sys::mlx_zeros(
                    shape.as_ptr(),
                    shape.len(),
                    T::DTYPE.into(),
                    stream.as_ref().as_ptr(),
                )
            };
            Ok(Array::from_ptr(c_array))
        }
    }

    /// Construct an array of ones returning an error if shape is invalid.
    ///
    /// # Params
    ///
    /// - shape: Desired shape
    ///
    /// # Example
    ///
    /// ```rust
    /// use mlx_rs::{Array, StreamOrDevice};
    /// Array::ones_device::<f32>(&[5, 10], StreamOrDevice::default()).unwrap();
    /// ```
    #[default_device]
    pub fn ones_device<T: ArrayElement>(
        shape: &[i32],
        stream: impl AsRef<Stream>,
    ) -> Result<Array, Exception> {
        unsafe {
            let c_array = try_catch_c_ptr_expr! {
                mlx_sys::mlx_ones(
                    shape.as_ptr(),
                    shape.len(),
                    T::DTYPE.into(),
                    stream.as_ref().as_ptr(),
                )
            };
            Ok(Array::from_ptr(c_array))
        }
    }

    /// Create an identity matrix or a general diagonal matrix returning an error if params are invalid.
    ///
    /// # Params
    ///
    /// - n: number of rows in the output
    /// - m: number of columns in the output -- equal to `n` if not specified
    /// - k: index of the diagonal - defaults to 0 if not specified
<<<<<<< HEAD
    /// - stream: stream or device to evaluate on
    #[default_device]
    pub fn eye_device<T: ArrayElement>(
        n: i32,
        m: impl Into<Option<i32>>,
        k: impl Into<Option<i32>>,
        stream: impl AsRef<Stream>,
    ) -> Array {
        Self::try_eye_device::<T>(n, m, k, stream).unwrap()
    }

    /// Create an identity matrix or a general diagonal matrix without validating params.
=======
>>>>>>> 7862194d
    ///
    /// # Example
    ///
    /// ```rust
    /// use mlx_rs::{Array, StreamOrDevice};
    /// //  create [10, 10] array with 1's on the diagonal.
    /// let r = Array::eye_device::<f32>(10, None, None, StreamOrDevice::default()).unwrap();
    /// ```
    #[default_device]
    pub fn eye_device<T: ArrayElement>(
        n: i32,
        m: impl Into<Option<i32>>,
        k: impl Into<Option<i32>>,
        stream: impl AsRef<Stream>,
    ) -> Result<Array, Exception> {
        unsafe {
<<<<<<< HEAD
            Array::from_ptr(mlx_sys::mlx_eye(
                n,
                m.into().unwrap_or(n),
                k.into().unwrap_or(0),
                T::DTYPE.into(),
                stream.as_ref().as_ptr(),
            ))
        }
    }

    /// Create an identity matrix or a general diagonal matrix returning an error if params are invalid.
    ///
    /// # Example
    ///
    /// ```rust
    /// use mlx_rs::{Array, StreamOrDevice};
    /// //  create [10, 10] array with 1's on the diagonal.
    /// let r = Array::try_eye_device::<f32>(10, None, None, StreamOrDevice::default()).unwrap();
    /// ```
    ///
    /// # Params
    ///
    /// - n: number of rows in the output
    /// - m: number of columns in the output -- equal to `n` if not specified
    /// - k: index of the diagonal - defaults to 0 if not specified
    /// - stream: stream or device to evaluate on
    #[default_device]
    pub fn try_eye_device<T: ArrayElement>(
        n: i32,
        m: impl Into<Option<i32>>,
        k: impl Into<Option<i32>>,
        stream: impl AsRef<Stream>,
    ) -> Result<Array, DataStoreError> {
        let m = m.into();
        let k = k.into();

        if n < 0 || m.unwrap_or(n) < 0 {
            return Err(DataStoreError::NegativeInteger(format!(
                "m and n must be positive, got m: {}, n: {}",
                m.unwrap_or(n),
                n
            )));
        }

        Ok(unsafe { Self::eye_device_unchecked::<T>(n, m, k, stream) })
    }

    /// Construct an array with the given value.
=======
            let c_array = try_catch_c_ptr_expr! {
                mlx_sys::mlx_eye(
                    n,
                    m.unwrap_or(n),
                    k.unwrap_or(0),
                    T::DTYPE.into(),
                    stream.as_ref().as_ptr(),
                )
            };

            Ok(Array::from_ptr(c_array))
        }
    }

    /// Construct an array with the given value returning an error if shape is invalid.
>>>>>>> 7862194d
    ///
    /// Constructs an array of size `shape` filled with `values`. If `values`
    /// is an [Array] it must be [broadcasting](https://swiftpackageindex.com/ml-explore/mlx-swift/main/documentation/mlx/broadcasting) to the given `shape`.
    ///
    /// # Params
    ///
    /// - shape: shape of the output array
    /// - values: values to be broadcast into the array
    ///
    /// # Example
    ///
    /// ```rust
    /// use mlx_rs::{Array, StreamOrDevice};
    /// //  create [5, 4] array filled with 7
    /// let r = Array::full_device::<f32>(&[5, 4], 7.0f32, StreamOrDevice::default()).unwrap();
    /// ```
    #[default_device]
    pub fn full_device<'a, T: ArrayElement>(
        shape: &[i32],
        values: impl ScalarOrArray<'a>,
        stream: impl AsRef<Stream>,
    ) -> Result<Array, Exception> {
        unsafe {
            let c_array = try_catch_c_ptr_expr! {
                mlx_sys::mlx_full(
                    shape.as_ptr(),
                    shape.len(),
                    values.into_owned_or_ref_array().as_ref().as_ptr(),
                    T::DTYPE.into(),
                    stream.as_ref().as_ptr(),
                )
            };
            Ok(Array::from_ptr(c_array))
        }
    }

    /// Create a square identity matrix returning an error if params are invalid.
    ///
    /// # Params
    ///
    /// - n: number of rows and columns in the output
    ///
    /// # Example
    ///
    /// ```rust
    /// use mlx_rs::{Array, StreamOrDevice};
    /// //  create [10, 10] array with 1's on the diagonal.
    /// let r = Array::identity_device::<f32>(10, StreamOrDevice::default()).unwrap();
    /// ```
    #[default_device]
    pub fn identity_device<T: ArrayElement>(
        n: i32,
        stream: impl AsRef<Stream>,
    ) -> Result<Array, Exception> {
        unsafe {
            let c_array = try_catch_c_ptr_expr! {
                mlx_sys::mlx_identity(n, T::DTYPE.into(), stream.as_ref().as_ptr())
            };
            Ok(Array::from_ptr(c_array))
        }
    }

    /// Generates ranges of numbers.
    ///
    /// Generate numbers in the half-open interval `[start, stop)` in increments of `step`.
    ///
    /// # Params
    ///
    /// - `start`: Starting value which defaults to `0`.
    /// - `stop`: Stopping value.
    /// - `step`: Increment which defaults to `1`.
    ///
    /// # Example
    ///
    /// ```rust
    /// use mlx_rs::{Array, StreamOrDevice};
    ///
    /// // Create a 1-D array with values from 0 to 50
    /// let r = Array::arange::<f32, _>(None, 50, None);
    /// ```
    #[default_device]
    pub fn arange_device<T, U>(
        start: impl Into<Option<U>>,
        stop: U,
<<<<<<< HEAD
        count: impl Into<Option<i32>>,
=======
        step: impl Into<Option<U>>,
>>>>>>> 7862194d
        stream: impl AsRef<Stream>,
    ) -> Result<Array, Exception>
    where
        T: ArrayElement,
        U: NumCast,
    {
        let start: f64 = start.into().and_then(NumCast::from).unwrap_or(0.0);
        let stop: f64 = NumCast::from(stop).unwrap();
        let step: f64 = step.into().and_then(NumCast::from).unwrap_or(1.0);

        unsafe {
            let c_array = try_catch_c_ptr_expr! {
                mlx_sys::mlx_arange(
                    start,
                    stop,
                    step,
                    T::DTYPE.into(),
                    stream.as_ref().as_ptr(),
                )
            };
            Ok(Array::from_ptr(c_array))
        }
    }

    /// Generate `num` evenly spaced numbers over interval `[start, stop]` returning an error if params are invalid.
    ///
    /// # Params
    ///
    /// - start: start value
    /// - stop: stop value
    /// - count: number of samples -- defaults to 50 if not specified
<<<<<<< HEAD
    /// - stream: stream or device to evaluate on
    ///
    /// # Safety
    ///
    /// The caller must ensure that count is positive.
    #[default_device]
    pub unsafe fn linspace_device_unchecked<T, U>(
        start: U,
        stop: U,
        count: impl Into<Option<i32>>,
        stream: impl AsRef<Stream>,
    ) -> Array
    where
        T: ArrayElement,
        U: NumCast,
    {
        let start_f32 = NumCast::from(start).unwrap();
        let stop_f32 = NumCast::from(stop).unwrap();

        unsafe {
            Array::from_ptr(mlx_sys::mlx_linspace(
                start_f32,
                stop_f32,
                count.into().unwrap_or(50),
                T::DTYPE.into(),
                stream.as_ref().as_ptr(),
            ))
        }
    }

    /// Generate `num` evenly spaced numbers over interval `[start, stop]` returning an error if params are invalid.
=======
>>>>>>> 7862194d
    ///
    /// # Example
    ///
    /// ```rust
    /// use mlx_rs::{Array, StreamOrDevice};
    /// // Create a 50 element 1-D array with values from 0 to 50
    /// let r = Array::linspace_device::<f32, _>(0, 50, None, StreamOrDevice::default()).unwrap();
    /// ```
    #[default_device]
    pub fn linspace_device<T, U>(
        start: U,
        stop: U,
        count: impl Into<Option<i32>>,
        stream: impl AsRef<Stream>,
    ) -> Result<Array, Exception>
    where
        T: ArrayElement,
        U: NumCast,
    {
        let count = count.into().unwrap_or(50);
<<<<<<< HEAD
        if count < 0 {
            return Err(DataStoreError::NegativeInteger(format!(
                "count must be positive, got {}",
                count
            )));
        }
=======
        let start_f32 = NumCast::from(start).unwrap();
        let stop_f32 = NumCast::from(stop).unwrap();
>>>>>>> 7862194d

        unsafe {
            let c_array = try_catch_c_ptr_expr! {
                mlx_sys::mlx_linspace(
                    start_f32,
                    stop_f32,
                    count,
                    T::DTYPE.into(),
                    stream.as_ref().as_ptr(),
                )
            };
            Ok(Array::from_ptr(c_array))
        }
    }

    /// Repeat an array along a specified axis returning an error if params are invalid.
    ///
    /// # Params
    ///
    /// - array: array to repeat
    /// - count: number of times to repeat
    /// - axis: axis to repeat along
    ///
    /// # Example
    ///
    /// ```rust
    /// use mlx_rs::{Array, StreamOrDevice};
    /// // repeat a [2, 2] array 4 times along axis 1
    /// let source = Array::from_slice(&[0, 1, 2, 3], &[2, 2]);
    /// let r = Array::repeat_device::<i32>(source, 4, 1, StreamOrDevice::default()).unwrap();
    /// ```
    #[default_device]
    pub fn repeat_device<T: ArrayElement>(
        array: Array,
        count: i32,
        axis: i32,
        stream: impl AsRef<Stream>,
    ) -> Result<Array, Exception> {
        unsafe {
            let c_array = try_catch_c_ptr_expr! {
                mlx_sys::mlx_repeat(
                    array.c_array,
                    count,
                    axis,
                    stream.as_ref().as_ptr(),
                )
            };
            Ok(Array::from_ptr(c_array))
        }
    }

    /// Repeat a flattened array along axis 0 returning an error if params are invalid.
    ///
    /// # Params
    ///
    /// - array: array to repeat
    /// - count: number of times to repeat
    ///
    /// # Example
    ///
    /// ```rust
    /// use mlx_rs::{Array, StreamOrDevice};
    /// // repeat a 4 element array 4 times along axis 0
    /// let source = Array::from_slice(&[0, 1, 2, 3], &[2, 2]);
    /// let r = Array::repeat_all_device::<i32>(source, 4, StreamOrDevice::default()).unwrap();
    /// ```
    #[default_device]
    pub fn repeat_all_device<T: ArrayElement>(
        array: Array,
        count: i32,
        stream: impl AsRef<Stream>,
    ) -> Result<Array, Exception> {
        unsafe {
            let c_array = try_catch_c_ptr_expr! {
                mlx_sys::mlx_repeat_all(
                    array.c_array,
                    count,
                    stream.as_ref().as_ptr(),
                )
            };
            Ok(Array::from_ptr(c_array))
        }
    }

    /// An array with ones at and below the given diagonal and zeros elsewhere.
    ///
    /// # Params
    ///
    /// - n: number of rows in the output
    /// - m: number of columns in the output -- equal to `n` if not specified
    /// - k: index of the diagonal -- defaults to 0 if not specified
    ///
    /// # Example
    ///
    /// ```rust
    /// use mlx_rs::{Array, StreamOrDevice};
    /// // [5, 5] array with the lower triangle filled with 1s
    /// let r = Array::tri_device::<f32>(5, None, None, StreamOrDevice::default());
    /// ```
    #[default_device]
    pub fn tri_device<T: ArrayElement>(
        n: i32,
        m: impl Into<Option<i32>>,
        k: impl Into<Option<i32>>,
        stream: impl AsRef<Stream>,
    ) -> Array {
        unsafe {
            Array::from_ptr(mlx_sys::mlx_tri(
                n,
                m.into().unwrap_or(n),
                k.into().unwrap_or(0),
                T::DTYPE.into(),
                stream.as_ref().as_ptr(),
            ))
        }
    }
}

/// See [`Array::zeros`]
#[default_device]
pub fn zeros_device<T: ArrayElement>(
    shape: &[i32],
    stream: impl AsRef<Stream>,
) -> Result<Array, Exception> {
    Array::zeros_device::<T>(shape, stream)
}

/// See [`Array::ones`]
#[default_device]
pub fn ones_device<T: ArrayElement>(
    shape: &[i32],
    stream: impl AsRef<Stream>,
) -> Result<Array, Exception> {
    Array::ones_device::<T>(shape, stream)
}

/// See [`Array::eye`]
#[default_device]
pub fn eye_device<T: ArrayElement>(
    n: i32,
    m: Option<i32>,
    k: Option<i32>,
    stream: impl AsRef<Stream>,
) -> Result<Array, Exception> {
    Array::eye_device::<T>(n, m, k, stream)
}

/// See [`Array::full`]
#[default_device]
pub fn full_device<'a, T: ArrayElement>(
    shape: &[i32],
    values: impl ScalarOrArray<'a>,
    stream: impl AsRef<Stream>,
) -> Result<Array, Exception> {
    Array::full_device::<T>(shape, values, stream)
}

/// See [`Array::identity`]
#[default_device]
pub fn identity_device<T: ArrayElement>(
    n: i32,
    stream: impl AsRef<Stream>,
) -> Result<Array, Exception> {
    Array::identity_device::<T>(n, stream)
}

/// See [`Array::arange`]
#[default_device]
pub fn arange_device<T, U>(
    start: impl Into<Option<U>>,
    stop: U,
    step: impl Into<Option<U>>,
    stream: impl AsRef<Stream>,
) -> Result<Array, Exception>
where
    T: ArrayElement,
    U: NumCast,
{
    Array::arange_device::<T, U>(start, stop, step, stream)
}

/// See [`Array::linspace`]
#[default_device]
pub fn linspace_device<T, U>(
    start: U,
    stop: U,
    count: impl Into<Option<i32>>,
    stream: impl AsRef<Stream>,
) -> Result<Array, Exception>
where
    T: ArrayElement,
    U: NumCast,
{
    Array::linspace_device::<T, U>(start, stop, count, stream)
}

/// See [`Array::repeat`]
#[default_device]
pub fn repeat_device<T: ArrayElement>(
    array: Array,
    count: i32,
    axis: i32,
    stream: impl AsRef<Stream>,
) -> Result<Array, Exception> {
    Array::repeat_device::<T>(array, count, axis, stream)
}

/// See [`Array::repeat_all`]
#[default_device]
pub fn repeat_all_device<T: ArrayElement>(
    array: Array,
    count: i32,
    stream: impl AsRef<Stream>,
) -> Result<Array, Exception> {
    Array::repeat_all_device::<T>(array, count, stream)
}

/// See [`Array::tri`]
#[default_device]
pub fn tri_device<T: ArrayElement>(
    n: i32,
    m: Option<i32>,
    k: Option<i32>,
    stream: impl AsRef<Stream>,
) -> Array {
    Array::tri_device::<T>(n, m, k, stream)
}

#[cfg(test)]
mod tests {
    use super::*;
    use crate::dtype::Dtype;
    use half::f16;

    #[test]
    fn test_zeros() {
        let mut array = Array::zeros::<f32>(&[2, 3]).unwrap();
        assert_eq!(array.shape(), &[2, 3]);
        assert_eq!(array.dtype(), Dtype::Float32);

        let data: &[f32] = array.as_slice();
        assert_eq!(data, &[0.0; 6]);
    }

    #[test]
    fn test_zeros_try() {
        let array = Array::zeros::<f32>(&[2, 3]);
        assert!(array.is_ok());

        let array = Array::zeros::<f32>(&[-1, 3]);
        assert!(array.is_err());
    }

    #[test]
    fn test_ones() {
        let mut array = Array::ones::<f16>(&[2, 3]).unwrap();
        assert_eq!(array.shape(), &[2, 3]);
        assert_eq!(array.dtype(), Dtype::Float16);

        let data: &[f16] = array.as_slice();
        assert_eq!(data, &[f16::from_f32(1.0); 6]);
    }

    #[test]
    fn test_eye() {
        let mut array = Array::eye::<f32>(3, None, None).unwrap();
        assert_eq!(array.shape(), &[3, 3]);
        assert_eq!(array.dtype(), Dtype::Float32);

        let data: &[f32] = array.as_slice();
        assert_eq!(data, &[1.0, 0.0, 0.0, 0.0, 1.0, 0.0, 0.0, 0.0, 1.0]);
    }

    #[test]
    fn test_full_scalar() {
        let mut array = Array::full::<f32>(&[2, 3], 7f32).unwrap();
        assert_eq!(array.shape(), &[2, 3]);
        assert_eq!(array.dtype(), Dtype::Float32);

        let data: &[f32] = array.as_slice();
        assert_eq!(data, &[7.0; 6]);
    }

    #[test]
    fn test_full_array() {
        let source = Array::zeros_device::<f32>(&[1, 3], StreamOrDevice::cpu()).unwrap();
        let mut array = Array::full::<f32>(&[2, 3], source).unwrap();
        assert_eq!(array.shape(), &[2, 3]);
        assert_eq!(array.dtype(), Dtype::Float32);

        let data: &[f32] = array.as_slice();
        float_eq::float_eq!(*data, [0.0; 6], abs <= [1e-6; 6]);
    }

    #[test]
    fn test_full_try() {
        let source = Array::zeros_device::<f32>(&[1, 3], StreamOrDevice::default()).unwrap();
        let array = Array::full::<f32>(&[2, 3], source);
        assert!(array.is_ok());

        let source = Array::zeros_device::<f32>(&[1, 3], StreamOrDevice::default()).unwrap();
        let array = Array::full::<f32>(&[-1, 3], source);
        assert!(array.is_err());
    }

    #[test]
    fn test_identity() {
        let mut array = Array::identity::<f32>(3).unwrap();
        assert_eq!(array.shape(), &[3, 3]);
        assert_eq!(array.dtype(), Dtype::Float32);

        let data: &[f32] = array.as_slice();
        assert_eq!(data, &[1.0, 0.0, 0.0, 0.0, 1.0, 0.0, 0.0, 0.0, 1.0]);
    }

    #[test]
    fn test_arange() {
        let mut array = Array::arange::<f32, _>(None, 50, None).unwrap();
        assert_eq!(array.shape(), &[50]);
        assert_eq!(array.dtype(), Dtype::Float32);

        let data: &[f32] = array.as_slice();
        let expected: Vec<f32> = (0..50).map(|x| x as f32).collect();
        assert_eq!(data, expected.as_slice());

        let mut array = Array::arange::<i32, _>(0, 50, None).unwrap();
        assert_eq!(array.shape(), &[50]);
        assert_eq!(array.dtype(), Dtype::Int32);

        let data: &[i32] = array.as_slice();
        let expected: Vec<i32> = (0..50).collect();
        assert_eq!(data, expected.as_slice());

        let result = Array::arange::<bool, _>(None, 50, None);
        assert!(result.is_err());

        let result = Array::arange::<f32, _>(f64::NEG_INFINITY, 50.0, None);
        assert!(result.is_err());

        let result = Array::arange::<f32, _>(0.0, f64::INFINITY, None);
        assert!(result.is_err());

        let result = Array::arange::<f32, _>(0.0, 50.0, f32::NAN);
        assert!(result.is_err());

        let result = Array::arange::<f32, _>(f32::NAN, 50.0, None);
        assert!(result.is_err());

        let result = Array::arange::<f32, _>(0.0, f32::NAN, None);
        assert!(result.is_err());

        let result = Array::arange::<f32, _>(0, i32::MAX as i64 + 1, None);
        assert!(result.is_err());
    }

    #[test]
    fn test_linspace_int() {
        let mut array = Array::linspace::<f32, _>(0, 50, None).unwrap();
        assert_eq!(array.shape(), &[50]);
        assert_eq!(array.dtype(), Dtype::Float32);

        let data: &[f32] = array.as_slice();
        let expected: Vec<f32> = (0..50).map(|x| x as f32 * (50.0 / 49.0)).collect();
        assert_eq!(data, expected.as_slice());
    }

    #[test]
    fn test_linspace_float() {
        let mut array = Array::linspace::<f32, _>(0., 50., None).unwrap();
        assert_eq!(array.shape(), &[50]);
        assert_eq!(array.dtype(), Dtype::Float32);

        let data: &[f32] = array.as_slice();
        let expected: Vec<f32> = (0..50).map(|x| x as f32 * (50.0 / 49.0)).collect();
        assert_eq!(data, expected.as_slice());
    }

    #[test]
    fn test_linspace_try() {
        let array = Array::linspace::<f32, _>(0, 50, None);
        assert!(array.is_ok());

        let array = Array::linspace::<f32, _>(0, 50, Some(-1));
        assert!(array.is_err());
    }

    #[test]
    fn test_repeat() {
        let source = Array::from_slice(&[0, 1, 2, 3], &[2, 2]);
        let mut array = Array::repeat::<i32>(source, 4, 1).unwrap();
        assert_eq!(array.shape(), &[2, 8]);
        assert_eq!(array.dtype(), Dtype::Int32);

        let data: &[i32] = array.as_slice();
        assert_eq!(data, [0, 0, 0, 0, 1, 1, 1, 1, 2, 2, 2, 2, 3, 3, 3, 3]);
    }

    #[test]
    fn test_repeat_try() {
        let source = Array::from_slice(&[0, 1, 2, 3], &[2, 2]);
        let array = Array::repeat::<i32>(source, 4, 1);
        assert!(array.is_ok());

        let source = Array::from_slice(&[0, 1, 2, 3], &[2, 2]);
        let array = Array::repeat::<i32>(source, -1, 1);
        assert!(array.is_err());
    }

    #[test]
    fn test_repeat_all() {
        let source = Array::from_slice(&[0, 1, 2, 3], &[2, 2]);
        let mut array = Array::repeat_all::<i32>(source, 4).unwrap();
        assert_eq!(array.shape(), &[16]);
        assert_eq!(array.dtype(), Dtype::Int32);

        let data: &[i32] = array.as_slice();
        assert_eq!(data, [0, 0, 0, 0, 1, 1, 1, 1, 2, 2, 2, 2, 3, 3, 3, 3]);
    }

    #[test]
    fn test_repeat_all_try() {
        let source = Array::from_slice(&[0, 1, 2, 3], &[2, 2]);
        let array = Array::repeat_all::<i32>(source, 4);
        assert!(array.is_ok());

        let source = Array::from_slice(&[0, 1, 2, 3], &[2, 2]);
        let array = Array::repeat_all::<i32>(source, -1);
        assert!(array.is_err());
    }

    #[test]
    fn test_tri() {
        let mut array = Array::tri::<f32>(3, None, None);
        assert_eq!(array.shape(), &[3, 3]);
        assert_eq!(array.dtype(), Dtype::Float32);

        let data: &[f32] = array.as_slice();
        assert_eq!(data, &[1.0, 0.0, 0.0, 1.0, 1.0, 0.0, 1.0, 1.0, 1.0]);
    }
}<|MERGE_RESOLUTION|>--- conflicted
+++ resolved
@@ -74,92 +74,27 @@
     /// - n: number of rows in the output
     /// - m: number of columns in the output -- equal to `n` if not specified
     /// - k: index of the diagonal - defaults to 0 if not specified
-<<<<<<< HEAD
-    /// - stream: stream or device to evaluate on
+    ///
+    /// # Example
+    ///
+    /// ```rust
+    /// use mlx_rs::{Array, StreamOrDevice};
+    /// //  create [10, 10] array with 1's on the diagonal.
+    /// let r = Array::eye_device::<f32>(10, None, None, StreamOrDevice::default()).unwrap();
+    /// ```
     #[default_device]
     pub fn eye_device<T: ArrayElement>(
         n: i32,
         m: impl Into<Option<i32>>,
         k: impl Into<Option<i32>>,
         stream: impl AsRef<Stream>,
-    ) -> Array {
-        Self::try_eye_device::<T>(n, m, k, stream).unwrap()
-    }
-
-    /// Create an identity matrix or a general diagonal matrix without validating params.
-=======
->>>>>>> 7862194d
-    ///
-    /// # Example
-    ///
-    /// ```rust
-    /// use mlx_rs::{Array, StreamOrDevice};
-    /// //  create [10, 10] array with 1's on the diagonal.
-    /// let r = Array::eye_device::<f32>(10, None, None, StreamOrDevice::default()).unwrap();
-    /// ```
-    #[default_device]
-    pub fn eye_device<T: ArrayElement>(
-        n: i32,
-        m: impl Into<Option<i32>>,
-        k: impl Into<Option<i32>>,
-        stream: impl AsRef<Stream>,
     ) -> Result<Array, Exception> {
         unsafe {
-<<<<<<< HEAD
-            Array::from_ptr(mlx_sys::mlx_eye(
-                n,
-                m.into().unwrap_or(n),
-                k.into().unwrap_or(0),
-                T::DTYPE.into(),
-                stream.as_ref().as_ptr(),
-            ))
-        }
-    }
-
-    /// Create an identity matrix or a general diagonal matrix returning an error if params are invalid.
-    ///
-    /// # Example
-    ///
-    /// ```rust
-    /// use mlx_rs::{Array, StreamOrDevice};
-    /// //  create [10, 10] array with 1's on the diagonal.
-    /// let r = Array::try_eye_device::<f32>(10, None, None, StreamOrDevice::default()).unwrap();
-    /// ```
-    ///
-    /// # Params
-    ///
-    /// - n: number of rows in the output
-    /// - m: number of columns in the output -- equal to `n` if not specified
-    /// - k: index of the diagonal - defaults to 0 if not specified
-    /// - stream: stream or device to evaluate on
-    #[default_device]
-    pub fn try_eye_device<T: ArrayElement>(
-        n: i32,
-        m: impl Into<Option<i32>>,
-        k: impl Into<Option<i32>>,
-        stream: impl AsRef<Stream>,
-    ) -> Result<Array, DataStoreError> {
-        let m = m.into();
-        let k = k.into();
-
-        if n < 0 || m.unwrap_or(n) < 0 {
-            return Err(DataStoreError::NegativeInteger(format!(
-                "m and n must be positive, got m: {}, n: {}",
-                m.unwrap_or(n),
-                n
-            )));
-        }
-
-        Ok(unsafe { Self::eye_device_unchecked::<T>(n, m, k, stream) })
-    }
-
-    /// Construct an array with the given value.
-=======
             let c_array = try_catch_c_ptr_expr! {
                 mlx_sys::mlx_eye(
                     n,
-                    m.unwrap_or(n),
-                    k.unwrap_or(0),
+                    m.into().unwrap_or(n),
+                    k.into().unwrap_or(0),
                     T::DTYPE.into(),
                     stream.as_ref().as_ptr(),
                 )
@@ -170,7 +105,6 @@
     }
 
     /// Construct an array with the given value returning an error if shape is invalid.
->>>>>>> 7862194d
     ///
     /// Constructs an array of size `shape` filled with `values`. If `values`
     /// is an [Array] it must be [broadcasting](https://swiftpackageindex.com/ml-explore/mlx-swift/main/documentation/mlx/broadcasting) to the given `shape`.
@@ -255,11 +189,7 @@
     pub fn arange_device<T, U>(
         start: impl Into<Option<U>>,
         stop: U,
-<<<<<<< HEAD
-        count: impl Into<Option<i32>>,
-=======
         step: impl Into<Option<U>>,
->>>>>>> 7862194d
         stream: impl AsRef<Stream>,
     ) -> Result<Array, Exception>
     where
@@ -291,40 +221,6 @@
     /// - start: start value
     /// - stop: stop value
     /// - count: number of samples -- defaults to 50 if not specified
-<<<<<<< HEAD
-    /// - stream: stream or device to evaluate on
-    ///
-    /// # Safety
-    ///
-    /// The caller must ensure that count is positive.
-    #[default_device]
-    pub unsafe fn linspace_device_unchecked<T, U>(
-        start: U,
-        stop: U,
-        count: impl Into<Option<i32>>,
-        stream: impl AsRef<Stream>,
-    ) -> Array
-    where
-        T: ArrayElement,
-        U: NumCast,
-    {
-        let start_f32 = NumCast::from(start).unwrap();
-        let stop_f32 = NumCast::from(stop).unwrap();
-
-        unsafe {
-            Array::from_ptr(mlx_sys::mlx_linspace(
-                start_f32,
-                stop_f32,
-                count.into().unwrap_or(50),
-                T::DTYPE.into(),
-                stream.as_ref().as_ptr(),
-            ))
-        }
-    }
-
-    /// Generate `num` evenly spaced numbers over interval `[start, stop]` returning an error if params are invalid.
-=======
->>>>>>> 7862194d
     ///
     /// # Example
     ///
@@ -345,17 +241,8 @@
         U: NumCast,
     {
         let count = count.into().unwrap_or(50);
-<<<<<<< HEAD
-        if count < 0 {
-            return Err(DataStoreError::NegativeInteger(format!(
-                "count must be positive, got {}",
-                count
-            )));
-        }
-=======
         let start_f32 = NumCast::from(start).unwrap();
         let stop_f32 = NumCast::from(stop).unwrap();
->>>>>>> 7862194d
 
         unsafe {
             let c_array = try_catch_c_ptr_expr! {
