mod arithmetic;
mod conversion;
mod convolution;
mod cumulative;
mod factory;
mod logical;
<<<<<<< HEAD
mod other;
=======
mod quantization;
>>>>>>> 21982b87
mod reduction;
mod shapes;
mod sort;

pub mod indexing;

pub use arithmetic::*;
pub use convolution::*;
<<<<<<< HEAD
pub use factory::*;
pub use logical::*;
pub use other::*;
pub use reduction::*;
=======
pub use cumulative::*;
pub use logical::*;
pub use quantization::*;
>>>>>>> 21982b87
pub use shapes::*;
pub use sort::*;<|MERGE_RESOLUTION|>--- conflicted
+++ resolved
@@ -4,11 +4,8 @@
 mod cumulative;
 mod factory;
 mod logical;
-<<<<<<< HEAD
 mod other;
-=======
 mod quantization;
->>>>>>> 21982b87
 mod reduction;
 mod shapes;
 mod sort;
@@ -17,15 +14,11 @@
 
 pub use arithmetic::*;
 pub use convolution::*;
-<<<<<<< HEAD
+pub use cumulative::*;
 pub use factory::*;
 pub use logical::*;
 pub use other::*;
+pub use quantization::*;
 pub use reduction::*;
-=======
-pub use cumulative::*;
-pub use logical::*;
-pub use quantization::*;
->>>>>>> 21982b87
 pub use shapes::*;
 pub use sort::*;