--- conflicted
+++ resolved
@@ -687,13 +687,8 @@
     stream: impl AsRef<Stream>,
 ) -> Result<Array, Exception> {
     let width = width.into();
-<<<<<<< HEAD
-    let ndim = array.ndim();
+    let ndim = a.ndim();
     let axes: SmallVec<[i32; DEFAULT_STACK_VEC_LEN]> = (0..ndim).map(|i| i as i32).collect();
-=======
-    let ndim = a.ndim();
-    let axes: SmallVec<[i32; 4]> = (0..ndim).map(|i| i as i32).collect();
->>>>>>> 8459bf2c
     let low_pads = width.low_pads(ndim);
     let high_pads = width.high_pads(ndim);
     let value = value
