--- conflicted
+++ resolved
@@ -48,11 +48,7 @@
         &'a self,
         axes: impl IntoOption<&'a [i32]>,
         stream: impl AsRef<Stream>,
-<<<<<<< HEAD
-    ) -> Array {
-=======
     ) -> Result<Array, Exception> {
->>>>>>> 7862194d
         squeeze_device(self, axes, stream)
     }
 
@@ -490,161 +486,8 @@
 /// let out = at_least_2d(&x);
 /// ```
 #[default_device]
-<<<<<<< HEAD
-pub unsafe fn squeeze_device_unchecked<'a>(
-    a: &'a Array,
-    axes: impl Into<Option<&'a [i32]>>,
-    stream: impl AsRef<Stream>,
-) -> Array {
-    // All size 1 axes are removed if axes is None
-    let axes = axes_or_default_to_all_size_one_axes(axes, a.shape());
-    unsafe {
-        let c_array = mlx_sys::mlx_squeeze(
-            a.c_array,
-            axes.as_ptr(),
-            axes.len(),
-            stream.as_ref().as_ptr(),
-        );
-        Array::from_ptr(c_array)
-    }
-}
-
-/// Remove length one axes from an array. Returns an error if the axes are invalid.
-///
-/// # Params
-///
-/// - `a`: The input array.
-/// - `axes`: Axes to remove. If `None`, all length one axes will be removed.
-///
-/// # Example
-///
-/// ```rust
-/// use mlx_rs::{prelude::*, ops::*};
-///
-/// let x = Array::zeros::<i32>(&[1, 2, 1, 3]);
-/// let result = try_squeeze(&x, None);
-/// ```
-#[default_device]
-pub fn try_squeeze_device<'a>(
-    a: &'a Array,
-    axes: impl Into<Option<&'a [i32]>>,
-    stream: impl AsRef<Stream>,
-) -> Result<Array, SqueezeError> {
-    let axes = axes_or_default_to_all_size_one_axes(axes, a.shape());
-    let mut unique_axes = HashSet::new();
-
-    for axis in axes.iter() {
-        let resolved_axis = if axis.is_negative() {
-            axis + a.ndim() as i32
-        } else {
-            *axis
-        };
-        if resolved_axis < 0 || resolved_axis >= a.ndim() as i32 {
-            return Err(InvalidAxisError {
-                axis: resolved_axis,
-                ndim: a.ndim(),
-            }
-            .into());
-        }
-
-        let axis_size = a.shape()[resolved_axis as usize];
-        if axis_size != 1 {
-            return Err(SqueezeError::AxisSizeGreaterThanOne {
-                axis: resolved_axis,
-                size: axis_size,
-            });
-        }
-
-        if !unique_axes.insert(resolved_axis) {
-            return Err(SqueezeError::DuplicateAxis);
-        }
-    }
-
-    unsafe {
-        let c_array = mlx_sys::mlx_squeeze(
-            a.c_array,
-            axes.as_ptr(),
-            axes.len(),
-            stream.as_ref().as_ptr(),
-        );
-        Ok(Array::from_ptr(c_array))
-    }
-}
-
-/// Remove length one axes from an array. Panics if the axes are invalid.
-///
-/// # Params
-///
-/// - `a`: The input array.
-/// - `axes`: Axes to remove. If `None`, all length one axes will be removed.
-///
-/// # Panics
-///
-/// Panics if the axes are invalid. See [`try_squeeze`] for more information.
-///
-/// # Example
-///
-/// ```rust
-/// use mlx_rs::{prelude::*, ops::*};
-///
-/// let x = Array::zeros::<i32>(&[1, 2, 1, 3]);
-/// let y = squeeze(&x, None);
-/// ```
-#[default_device]
-pub fn squeeze_device<'a>(
-    a: &'a Array,
-    axes: impl Into<Option<&'a [i32]>>,
-    stream: impl AsRef<Stream>,
-) -> Array {
-    try_squeeze_device(a, axes, stream).unwrap()
-}
-
-/// Convert array to have at least one dimension.
-///
-/// # Params
-///
-/// - `a`: The input array.
-///
-/// # Example
-///
-/// ```rust
-/// use mlx_rs::{prelude::*, ops::*};
-///
-/// let x = Array::from_int(1);
-/// let out = at_least_1d(&x);
-/// ```
-#[default_device]
-pub fn at_least_1d_device(a: &Array, stream: impl AsRef<Stream>) -> Array {
-    unsafe {
-        let c_array = mlx_sys::mlx_atleast_1d(a.c_array, stream.as_ref().as_ptr());
-        Array::from_ptr(c_array)
-    }
-}
-
-/// Convert array to have at least two dimensions.
-///
-/// # Params
-///
-/// - `a`: The input array.
-///
-/// # Example
-///
-/// ```rust
-/// use mlx_rs::{prelude::*, ops::*};
-///
-/// let x = Array::from_int(1);
-/// let out = at_least_2d(&x);
-/// ```
-#[default_device]
-pub fn at_least_2d_device(a: &Array, stream: impl AsRef<Stream>) -> Array {
-    unsafe {
-        let c_array = mlx_sys::mlx_atleast_2d(a.c_array, stream.as_ref().as_ptr());
-        Array::from_ptr(c_array)
-    }
-=======
 pub fn at_least_2d_device(a: &Array, stream: impl AsRef<Stream>) -> Array {
     unsafe { Array::from_ptr(mlx_sys::mlx_atleast_2d(a.c_array, stream.as_ref().as_ptr())) }
->>>>>>> 7862194d
 }
 
 /// Convert array to have at least three dimensions.
