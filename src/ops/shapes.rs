use std::borrow::Cow;

use mlx_macros::default_device;
use smallvec::SmallVec;

<<<<<<< HEAD
use crate::{
    constants::DEFAULT_STACK_VEC_LEN,
    error::{
        BroadcastError, ConcatenateError, ExpandDimsError, FlattenError, InvalidAxisError,
        PadError, ReshapeError, SqueezeError, StackError, TransposeError,
    },
    utils::{
        all_unique, broadcast_shapes, is_broadcastable, is_same_shape, resolve_index, VectorArray,
    },
    Array, Stream, StreamOrDevice,
};
=======
use crate::{error::Exception, utils::VectorArray, Array, Stream, StreamOrDevice};
>>>>>>> f3a8f974

impl Array {
    /// See [`expand_dims`].
    #[default_device]
    pub fn expand_dims_device(
        &self,
        axes: &[i32],
        stream: impl AsRef<Stream>,
    ) -> Result<Array, Exception> {
        expand_dims_device(self, axes, stream)
    }

    /// See [`flatten`].
    #[default_device]
    pub fn flatten_device(
        &self,
        start_axis: impl Into<Option<i32>>,
        end_axis: impl Into<Option<i32>>,
        stream: impl AsRef<Stream>,
    ) -> Result<Array, Exception> {
        flatten_device(self, start_axis, end_axis, stream)
    }

    /// See [`reshape`].
    #[default_device]
    pub fn reshape_device(
        &self,
        shape: &[i32],
        stream: impl AsRef<Stream>,
    ) -> Result<Array, Exception> {
        reshape_device(self, shape, stream)
    }

    /// See [`squeeze`].
    #[default_device]
    pub fn squeeze_device<'a>(
        &'a self,
        axes: impl Into<Option<&'a [i32]>>,
        stream: impl AsRef<Stream>,
    ) -> Result<Array, Exception> {
        squeeze_device(self, axes, stream)
    }

    /// See [`as_strided`]
    #[default_device]
    pub fn as_strided_device<'a>(
        &'a self,
        shape: impl Into<Option<&'a [i32]>>,
        strides: impl Into<Option<&'a [usize]>>,
        offset: impl Into<Option<usize>>,
        stream: impl AsRef<Stream>,
    ) -> Array {
        as_strided_device(self, shape, strides, offset, stream)
    }

    /// See [`at_least_1d`]
    #[default_device]
    pub fn at_least_1d_device(&self, stream: impl AsRef<Stream>) -> Array {
        at_least_1d_device(self, stream)
    }

    /// See [`at_least_2d`]
    #[default_device]
    pub fn at_least_2d_device(&self, stream: impl AsRef<Stream>) -> Array {
        at_least_2d_device(self, stream)
    }

    /// See [`at_least_3d`]
    #[default_device]
    pub fn at_least_3d_device(&self, stream: impl AsRef<Stream>) -> Array {
        at_least_3d_device(self, stream)
    }

    /// See [`move_axis`]
    #[default_device]
    pub fn move_axis_device(
        &self,
        src: i32,
        dst: i32,
        stream: impl AsRef<Stream>,
    ) -> Result<Array, Exception> {
        move_axis_device(self, src, dst, stream)
    }

    /// See [`split`]
    #[default_device]
    pub fn split_device(
        &self,
        indices: &[i32],
        axis: impl Into<Option<i32>>,
        stream: impl AsRef<Stream>,
    ) -> Result<Vec<Array>, Exception> {
        split_device(self, indices, axis, stream)
    }

    /// See [`split_equal`]
    #[default_device]
    pub fn split_equal_device(
        &self,
        num_parts: i32,
        axis: impl Into<Option<i32>>,
        stream: impl AsRef<Stream>,
    ) -> Result<Vec<Array>, Exception> {
        split_equal_device(self, num_parts, axis, stream)
    }

    /// See [`swap_axes`]
    #[default_device]
    pub fn swap_axes_device(
        &self,
        axis1: i32,
        axis2: i32,
        stream: impl AsRef<Stream>,
    ) -> Result<Array, Exception> {
        swap_axes_device(self, axis1, axis2, stream)
    }

    /// See [`transpose`]
    #[default_device]
    pub fn transpose_device<'a>(
        &self,
        axes: impl Into<Option<&'a [i32]>>,
        stream: impl AsRef<Stream>,
    ) -> Result<Array, Exception> {
        transpose_device(self, axes, stream)
    }

    /// [`transpose`] and unwrap the result.
    pub fn t(&self) -> Array {
        self.transpose_device(None, StreamOrDevice::default())
            .unwrap()
    }
}

fn axes_or_default_to_all_size_one_axes<'a>(
    axes: impl Into<Option<&'a [i32]>>,
    shape: &[i32],
) -> Cow<'a, [i32]> {
    match axes.into() {
        Some(axes) => Cow::Borrowed(axes),
        None => shape
            .iter()
            .enumerate()
            .filter_map(|(i, &dim)| if dim == 1 { Some(i as i32) } else { None })
            .collect(),
    }
}

fn resolve_strides(
    shape: &[i32],
    strides: Option<&[usize]>,
) -> SmallVec<[usize; DEFAULT_STACK_VEC_LEN]> {
    match strides {
        Some(strides) => SmallVec::from_slice(strides),
        None => {
            let result = shape
                .iter()
                .rev()
                .scan(1, |acc, &dim| {
                    let result = *acc;
                    *acc *= dim as usize;
                    Some(result)
                })
                .collect::<SmallVec<[usize; DEFAULT_STACK_VEC_LEN]>>();
            result.into_iter().rev().collect()
        }
    }
}

/// Create a view into the array with the given shape and strides.
///
/// # Example
///
/// ```rust
/// use mlx_rs::{prelude::*, ops::*};
///
/// let x = Array::from_iter(0..10, &[10]);
/// let y = as_strided(&x, &[3, 3][..], &[1, 1][..], 0);
/// ```
#[default_device]
pub fn as_strided_device<'a>(
    a: &'a Array,
    shape: impl Into<Option<&'a [i32]>>,
    strides: impl Into<Option<&'a [usize]>>,
    offset: impl Into<Option<usize>>,
    stream: impl AsRef<Stream>,
) -> Array {
    let shape = shape.into().unwrap_or(a.shape());
    let resolved_strides = resolve_strides(shape, strides.into());
    let offset = offset.into().unwrap_or(0);

    unsafe {
        let c_array = mlx_sys::mlx_as_strided(
            a.c_array,
            shape.as_ptr(),
            shape.len(),
            resolved_strides.as_ptr(),
            resolved_strides.len(),
            offset,
            stream.as_ref().as_ptr(),
        );

        Array::from_ptr(c_array)
    }
}

/// Broadcast an array to the given shape. Returns an error if the shapes are not broadcastable.
///
/// # Params
///
/// - `a`: The input array.
/// - `shape`: The shape to broadcast to.
///
/// # Example
///
/// ```rust
/// use mlx_rs::{prelude::*, ops::*};
///
/// let x = Array::from_float(2.3);
/// let result = broadcast_to(&x, &[1, 1]);
/// ```
#[default_device]
pub fn broadcast_to_device<'a>(
    a: &'a Array,
    shape: &'a [i32],
    stream: impl AsRef<Stream>,
) -> Result<Array, Exception> {
    unsafe {
        let c_array = try_catch_c_ptr_expr! {
            mlx_sys::mlx_broadcast_to(
                a.c_array,
                shape.as_ptr(),
                shape.len(),
                stream.as_ref().as_ptr(),
            )
        };

        Ok(Array::from_ptr(c_array))
    }
}

/// Concatenate the arrays along the given axis. Returns an error if the shapes are invalid.
///
/// # Params
///
/// - `arrays`: The arrays to concatenate.
/// - `axis`: The axis to concatenate along.
///
/// # Example
///
/// ```rust
/// use mlx_rs::{prelude::*, ops::*};
///
/// let x = Array::from_iter(0..4, &[2, 2]);
/// let y = Array::from_iter(4..8, &[2, 2]);
/// let result = concatenate(&[x, y], 0);
/// ```
#[default_device]
pub fn concatenate_device(
    arrays: &[impl AsRef<Array>],
    axis: impl Into<Option<i32>>,
    stream: impl AsRef<Stream>,
<<<<<<< HEAD
) -> Result<Array, BroadcastError<'a>> {
    if !is_broadcastable(a.shape(), shape) {
        return Err(BroadcastError {
            src_shape: Cow::Borrowed(a.shape()),
            dst_shape: Cow::Borrowed(shape),
        });
=======
) -> Result<Array, Exception> {
    let axis = axis.into().unwrap_or(0);

    unsafe {
        let c_array = try_catch_c_ptr_expr! {
            {
                let c_arrays = VectorArray::from_iter(arrays.iter());
                mlx_sys::mlx_concatenate(c_arrays.as_ptr(), axis, stream.as_ref().as_ptr())
            }
        };

        Ok(Array::from_ptr(c_array))
>>>>>>> f3a8f974
    }
}

/// Add a size one dimension at the given axis, returns an error if the axes are invalid.
///
/// # Params
///
/// - `a`: The input array.
/// - `axes`: The index of the inserted dimensions.
///
/// # Example
///
/// ```rust
/// use mlx_rs::{prelude::*, ops::*};
///
/// let x = Array::zeros::<i32>(&[2, 2]).unwrap();
/// let result = expand_dims(&x, &[0]);
/// ```
#[default_device]
pub fn expand_dims_device(
    a: &Array,
    axes: &[i32],
    stream: impl AsRef<Stream>,
<<<<<<< HEAD
) -> Array {
    try_broadcast_to_device(a, shape, stream).unwrap()
}

/// Broadcast a vector of arrays against one another.
///
/// # Params
///
/// - `arrays`: The arrays to broadcast.
///
/// # Safety
///
/// The function is unsafe because it does not check if the arguments are valid.
#[default_device]
pub unsafe fn broadcast_arrays_device_unchecked(
    arrays: &[impl AsRef<Array>],
    stream: impl AsRef<Stream>,
) -> Vec<Array> {
    let c_vec = VectorArray::from_iter(arrays.iter());

    unsafe {
        let result = VectorArray::from_op(|| {
            mlx_sys::mlx_broadcast_arrays(c_vec.as_ptr(), stream.as_ref().as_ptr())
        });
        result.into_values()
    }
}

/// Broadcast a vector of arrays against one another. Returns an error if the shapes are
/// broadcastable.
///
/// # Params
///
/// - `arrays`: The arrays to broadcast.
#[default_device]
pub fn try_broadcast_arrays_device(
    arrays: &[impl AsRef<Array>],
    stream: impl AsRef<Stream>,
) -> Result<Vec<Array>, BroadcastError> {
    let mut shapes = Vec::new();
    for arr in arrays.iter() {
        shapes = broadcast_shapes(&shapes, arr.as_ref().shape()).map_err(|e| e.into_owned())?;
    }

    unsafe { Ok(broadcast_arrays_device_unchecked(arrays, stream)) }
}

/// Broadcast a vector of arrays against one another. Panics if the shapes are not broadcastable.
///
/// # Params
///
/// - `arrays`: The arrays to broadcast.
#[default_device]
pub fn broadcast_arrays_device(
    arrays: &[impl AsRef<Array>],
    stream: impl AsRef<Stream>,
) -> Vec<Array> {
    try_broadcast_arrays_device(arrays, stream).unwrap()
}

fn concatenate_inner(arrays: &[impl AsRef<Array>], axis: i32, stream: impl AsRef<Stream>) -> Array {
=======
) -> Result<Array, Exception> {
>>>>>>> f3a8f974
    unsafe {
        let c_array = try_catch_c_ptr_expr! {
            mlx_sys::mlx_expand_dims(
                a.c_array,
                axes.as_ptr(),
                axes.len(),
                stream.as_ref().as_ptr(),
            )
        };

        Ok(Array::from_ptr(c_array))
    }
}

/// Flatten an array. Returns an error if the axes are invalid.
///
/// The axes flattened will be between `start_axis` and `end_axis`, inclusive. Negative axes are
/// supported. After converting negative axis to positive, axes outside the valid range will be
/// clamped to a valid value, `start_axis` to `0` and `end_axis` to `ndim - 1`.
///
/// # Params
///
/// - `a`: The input array.
/// - `start_axis`: The first axis to flatten. Default is `0` if not provided.
/// - `end_axis`: The last axis to flatten. Default is `-1` if not provided.
///
/// # Example
///
/// ```rust
/// use mlx_rs::{prelude::*, ops::*};
///
/// let x = Array::zeros::<i32>(&[2, 2, 2]).unwrap();
/// let y = flatten(&x, None, None);
/// ```
#[default_device]
pub fn flatten_device(
    a: &Array,
    start_axis: impl Into<Option<i32>>,
    end_axis: impl Into<Option<i32>>,
    stream: impl AsRef<Stream>,
) -> Result<Array, Exception> {
    let start_axis = start_axis.into().unwrap_or(0);
    let end_axis = end_axis.into().unwrap_or(-1);

    unsafe {
        let c_array = try_catch_c_ptr_expr! {
            mlx_sys::mlx_flatten(a.c_array, start_axis, end_axis, stream.as_ref().as_ptr())
        };

        Ok(Array::from_ptr(c_array))
    }
}

/// Reshape an array while preserving the size. Returns an error if the new shape is invalid.
///
/// # Params
///
/// - `a`: The input array.
/// - `shape`: New shape.
///
/// # Example
///
/// ```rust
/// use mlx_rs::{prelude::*, ops::*};
///
/// let x = Array::zeros::<i32>(&[2, 2]).unwrap();
/// let result = reshape(&x, &[4]);
/// ```
#[default_device]
pub fn reshape_device(
    a: &Array,
    shape: &[i32],
    stream: impl AsRef<Stream>,
) -> Result<Array, Exception> {
    unsafe {
        let c_array = try_catch_c_ptr_expr! {
            mlx_sys::mlx_reshape(
                a.c_array,
                shape.as_ptr(),
                shape.len(),
                stream.as_ref().as_ptr(),
            )
        };

        Ok(Array::from_ptr(c_array))
    }
}

/// Remove length one axes from an array. Returns an error if the axes are invalid.
///
/// # Params
///
/// - `a`: The input array.
/// - `axes`: Axes to remove. If `None`, all length one axes will be removed.
///
/// # Example
///
/// ```rust
/// use mlx_rs::{prelude::*, ops::*};
///
<<<<<<< HEAD
/// let x = Array::from_iter(0..4, &[2, 2]);
/// let y = Array::from_iter(4..8, &[2, 2]);
/// let z = concatenate(&[x, y], 0);
/// ```
#[default_device]
pub fn concatenate_device(
    arrays: &[impl AsRef<Array>],
    axis: impl Into<Option<i32>>,
    stream: impl AsRef<Stream>,
) -> Array {
    try_concatenate_device(arrays, axis, stream).unwrap()
}

/// Add a size one dimension at the given axis.
///
/// # Params
///
/// - `a`: The input array.
/// - `axes`: The index of the inserted dimensions.
///
/// # Safety
///
/// The function is unsafe because it does not check if the axes are valid.
///
/// # Example
///
/// ```rust
/// use mlx_rs::{prelude::*, ops::*};
///
/// let x = Array::zeros::<i32>(&[2, 2]);
/// let y = unsafe { expand_dims_unchecked(&x, &[0]) };
/// ```
#[default_device]
pub unsafe fn expand_dims_device_unchecked(
    a: &Array,
    axes: &[i32],
    stream: impl AsRef<Stream>,
) -> Array {
    unsafe {
        let c_array = mlx_sys::mlx_expand_dims(
            a.c_array,
            axes.as_ptr(),
            axes.len(),
            stream.as_ref().as_ptr(),
        );
        Array::from_ptr(c_array)
    }
}

/// Add a size one dimension at the given axis, returns an error if the axes are invalid.
///
/// # Params
///
/// - `a`: The input array.
/// - `axes`: The index of the inserted dimensions.
///
/// # Example
///
/// ```rust
/// use mlx_rs::{prelude::*, ops::*};
///
/// let x = Array::zeros::<i32>(&[2, 2]);
/// let result = try_expand_dims(&x, &[0]);
/// ```
#[default_device]
pub fn try_expand_dims_device(
    a: &Array,
    axes: &[i32],
    stream: impl AsRef<Stream>,
) -> Result<Array, ExpandDimsError> {
    // Check for valid axes
    // TODO: what is a good default capacity for SmallVec?
    let out_ndim = a.ndim() + axes.len();
    let mut out_axes = SmallVec::<[i32; DEFAULT_STACK_VEC_LEN]>::with_capacity(out_ndim);
    for axis in axes {
        let resolved_axis = resolve_index(*axis, out_ndim).ok_or(InvalidAxisError {
            axis: *axis,
            ndim: out_ndim,
        })?;
        if resolved_axis > i32::MAX as usize {
            // TODO: return a different error type?
            return Err(InvalidAxisError {
                axis: *axis,
                ndim: out_ndim,
            }
            .into());
        }
        out_axes.push(resolved_axis as i32);
    }

    // Check for duplicate axes
    all_unique(&out_axes).map_err(|_axis| ExpandDimsError::DuplicateAxis)?;

    unsafe { Ok(expand_dims_device_unchecked(a, &out_axes, stream)) }
}

/// Add a size one dimension at the given axis.
///
/// # Params
///
/// - `a`: The input array.
/// - `axes`: The index of the inserted dimensions.
///
/// # Panics
///
/// Panics if the axes are invalid.
///
/// # Example
///
/// ```rust
/// use mlx_rs::{prelude::*, ops::*};
///
/// let x = Array::zeros::<i32>(&[2, 2]);
/// let y = expand_dims(&x, &[0]);
/// ```
#[default_device]
pub fn expand_dims_device(a: &Array, axes: &[i32], stream: impl AsRef<Stream>) -> Array {
    a.expand_dims_device(axes, stream)
}

/// Flatten an array.
///
/// The axes flattened will be between `start_axis` and `end_axis`, inclusive. Negative axes are
/// supported. After converting negative axis to positive, axes outside the valid range will be
/// clamped to a valid value, `start_axis` to `0` and `end_axis` to `ndim - 1`.
///
/// # Params
///
/// - `a`: The input array.
/// - `start_axis`: The first axis to flatten. Default is `0` if not provided.
/// - `end_axis`: The last axis to flatten. Default is `-1` if not provided.
///
/// # Safety
///
/// The function is unsafe because it does not check if the axes are valid.
///
/// # Example
///
/// ```rust
/// use mlx_rs::{prelude::*, ops::*};
///
/// let x = Array::zeros::<i32>(&[2, 2, 2]);
/// let y = unsafe { flatten_unchecked(&x, None, None) };
/// ```
#[default_device]
pub unsafe fn flatten_device_unchecked(
    a: &Array,
    start_axis: impl Into<Option<i32>>,
    end_axis: impl Into<Option<i32>>,
    stream: impl AsRef<Stream>,
) -> Array {
    let start_axis = start_axis.into().unwrap_or(0);
    let end_axis = end_axis.into().unwrap_or(-1);

    unsafe {
        let c_array =
            mlx_sys::mlx_flatten(a.c_array, start_axis, end_axis, stream.as_ref().as_ptr());
        Array::from_ptr(c_array)
    }
}

/// Flatten an array. Returns an error if the axes are invalid.
///
/// The axes flattened will be between `start_axis` and `end_axis`, inclusive. Negative axes are
/// supported. After converting negative axis to positive, axes outside the valid range will be
/// clamped to a valid value, `start_axis` to `0` and `end_axis` to `ndim - 1`.
///
/// # Params
///
/// - `a`: The input array.
/// - `start_axis`: The first axis to flatten. Default is `0` if not provided.
/// - `end_axis`: The last axis to flatten. Default is `-1` if not provided.
///
/// # Example
///
/// ```rust
/// use mlx_rs::{prelude::*, ops::*};
///
/// let x = Array::zeros::<i32>(&[2, 2, 2]);
/// let y = try_flatten(&x, None, None);
/// ```
#[default_device]
pub fn try_flatten_device(
    a: &Array,
    start_axis: impl Into<Option<i32>>,
    end_axis: impl Into<Option<i32>>,
    stream: impl AsRef<Stream>,
) -> Result<Array, FlattenError> {
    let ndim = a.ndim();

    if ndim == 0 {
        return unsafe { Ok(flatten_device_unchecked(a, start_axis, end_axis, stream)) };
    }

    let mut start_axis = start_axis.into().unwrap_or(0);
    let mut end_axis = end_axis.into().unwrap_or(-1);

    if start_axis.is_negative() {
        start_axis += ndim as i32;
    }

    if end_axis.is_negative() {
        end_axis += ndim as i32;
    }

    let start_axis = start_axis.max(0);
    let end_axis = end_axis.min(ndim as i32 - 1);

    if end_axis < start_axis {
        return Err(FlattenError::StartAxisGreaterThanEndAxis {
            start: start_axis,
            end: end_axis,
        });
    }

    if start_axis >= ndim as i32 {
        return Err(FlattenError::InvalidStartAxis(InvalidAxisError {
            axis: start_axis,
            ndim,
        }));
    }

    if end_axis < 0 {
        return Err(FlattenError::InvalidStartAxis(InvalidAxisError {
            axis: end_axis,
            ndim,
        }));
    }

    unsafe { Ok(flatten_device_unchecked(a, start_axis, end_axis, stream)) }
}

/// Flatten an array.
///
/// The axes flattened will be between `start_axis` and `end_axis`, inclusive. Negative axes are
/// supported. After converting negative axis to positive, axes outside the valid range will be
/// clamped to a valid value, `start_axis` to `0` and `end_axis` to `ndim - 1`.
///
/// # Params
///
/// - `a`: The input array.
/// - `start_axis`: The first axis to flatten. Default is `0` if not provided.
/// - `end_axis`: The last axis to flatten. Default is `-1` if not provided.
///
/// # Panics
///
/// Panics if the axes are invalid.
///
/// # Example
///
/// ```rust
/// use mlx_rs::{prelude::*, ops::*};
///
/// let x = Array::zeros::<i32>(&[2, 2, 2]);
/// let y = flatten(&x, None, None);
/// ```
#[default_device]
pub fn flatten_device(
    a: &Array,
    start_axis: impl Into<Option<i32>>,
    end_axis: impl Into<Option<i32>>,
    stream: impl AsRef<Stream>,
) -> Array {
    a.flatten_device(start_axis, end_axis, stream)
}

/// Reshape an array while preserving the size.
///
/// # Params
///
/// - `a`: The input array.
/// - `shape`: New shape.
///
/// # Safety
///
/// The function is unsafe because it does not check if the new shape is valid.
///
/// # Example
///
/// ```rust
/// use mlx_rs::{prelude::*, ops::*};
///
/// let x = Array::zeros::<i32>(&[2, 2]);
/// let y = unsafe { reshape_unchecked(&x, &[4]) };
/// ```
#[default_device]
pub unsafe fn reshape_device_unchecked(
    a: &Array,
    shape: &[i32],
    stream: impl AsRef<Stream>,
) -> Array {
    unsafe {
        let c_array = mlx_sys::mlx_reshape(
            a.c_array,
            shape.as_ptr(),
            shape.len(),
            stream.as_ref().as_ptr(),
        );
        Array::from_ptr(c_array)
    }
}

/// Reshape an array while preserving the size. Returns an error if the new shape is invalid.
///
/// # Params
///
/// - `a`: The input array.
/// - `shape`: New shape.
///
/// # Example
///
/// ```rust
/// use mlx_rs::{prelude::*, ops::*};
///
/// let x = Array::zeros::<i32>(&[2, 2]);
/// let result = try_reshape(&x, &[4]);
/// ```
#[default_device]
pub fn try_reshape_device<'a>(
    a: &Array,
    shape: &'a [i32],
    stream: impl AsRef<Stream>,
) -> Result<Array, ReshapeError<'a>> {
    a.can_reshape_to(shape)?;
    unsafe { Ok(reshape_device_unchecked(a, shape, stream)) }
}

/// Reshape an array while preserving the size. Panics if the new shape is invalid.
///
/// # Params
///
/// - `a`: The input array.
/// - `shape`: New shape.
///
/// # Panics
///
/// Panics if the new shape is invalid. See [`try_reshape`] for more information.
///
/// # Example
///
/// ```rust
/// use mlx_rs::{prelude::*, ops::*};
///
/// let x = Array::zeros::<i32>(&[2, 2]);
/// let y = reshape(&x, &[4]);
/// ```
#[default_device]
pub fn reshape_device(a: &Array, shape: &[i32], stream: impl AsRef<Stream>) -> Array {
    a.reshape_device(shape, stream)
}

/// Remove length one axes from an array.
///
/// # Params
///
/// - `a`: The input array.
/// - `axes`: Axes to remove. If `None`, all length one axes will be removed.
///
/// # Safety
///
/// The function is unsafe because it does not check if the axes are valid.
///
/// # Example
///
/// ```rust
/// use mlx_rs::{prelude::*, ops::*};
///
/// let x = Array::zeros::<i32>(&[1, 2, 1, 3]);
/// let y = unsafe { squeeze_unchecked(&x, None) };
/// ```
#[default_device]
pub unsafe fn squeeze_device_unchecked<'a>(
    a: &'a Array,
    axes: impl Into<Option<&'a [i32]>>,
    stream: impl AsRef<Stream>,
) -> Array {
    // All size 1 axes are removed if axes is None
    let axes = axes_or_default_to_all_size_one_axes(axes, a.shape());
    unsafe {
        let c_array = mlx_sys::mlx_squeeze(
            a.c_array,
            axes.as_ptr(),
            axes.len(),
            stream.as_ref().as_ptr(),
        );
        Array::from_ptr(c_array)
    }
}

/// Remove length one axes from an array. Returns an error if the axes are invalid.
///
/// # Params
///
/// - `a`: The input array.
/// - `axes`: Axes to remove. If `None`, all length one axes will be removed.
///
/// # Example
///
/// ```rust
/// use mlx_rs::{prelude::*, ops::*};
///
/// let x = Array::zeros::<i32>(&[1, 2, 1, 3]);
/// let result = try_squeeze(&x, None);
/// ```
#[default_device]
pub fn try_squeeze_device<'a>(
    a: &'a Array,
    axes: impl Into<Option<&'a [i32]>>,
    stream: impl AsRef<Stream>,
) -> Result<Array, SqueezeError> {
    let axes = axes_or_default_to_all_size_one_axes(axes, a.shape());
    let mut unique_axes = HashSet::new();

    for axis in axes.iter() {
        let resolved_axis = if axis.is_negative() {
            axis + a.ndim() as i32
        } else {
            *axis
        };
        if resolved_axis < 0 || resolved_axis >= a.ndim() as i32 {
            return Err(InvalidAxisError {
                axis: resolved_axis,
                ndim: a.ndim(),
            }
            .into());
        }

        let axis_size = a.shape()[resolved_axis as usize];
        if axis_size != 1 {
            return Err(SqueezeError::AxisSizeGreaterThanOne {
                axis: resolved_axis,
                size: axis_size,
            });
        }

        if !unique_axes.insert(resolved_axis) {
            return Err(SqueezeError::DuplicateAxis);
        }
    }

    unsafe {
        let c_array = mlx_sys::mlx_squeeze(
            a.c_array,
            axes.as_ptr(),
            axes.len(),
            stream.as_ref().as_ptr(),
        );
        Ok(Array::from_ptr(c_array))
    }
}

/// Remove length one axes from an array. Panics if the axes are invalid.
///
/// # Params
///
/// - `a`: The input array.
/// - `axes`: Axes to remove. If `None`, all length one axes will be removed.
///
/// # Panics
///
/// Panics if the axes are invalid. See [`try_squeeze`] for more information.
///
/// # Example
///
/// ```rust
/// use mlx_rs::{prelude::*, ops::*};
///
/// let x = Array::zeros::<i32>(&[1, 2, 1, 3]);
/// let y = squeeze(&x, None);
=======
/// let x = Array::zeros::<i32>(&[1, 2, 1, 3]).unwrap();
/// let result = squeeze(&x, None);
>>>>>>> f3a8f974
/// ```
#[default_device]
pub fn squeeze_device<'a>(
    a: &'a Array,
    axes: impl Into<Option<&'a [i32]>>,
    stream: impl AsRef<Stream>,
) -> Result<Array, Exception> {
    let axes = axes_or_default_to_all_size_one_axes(axes, a.shape());
    unsafe {
        let c_array = try_catch_c_ptr_expr! {
            mlx_sys::mlx_squeeze(
                a.c_array,
                axes.as_ptr(),
                axes.len(),
                stream.as_ref().as_ptr(),
            )
        };

        Ok(Array::from_ptr(c_array))
    }
}

/// Convert array to have at least one dimension.
///
/// # Params
///
/// - `a`: The input array.
///
/// # Example
///
/// ```rust
/// use mlx_rs::{prelude::*, ops::*};
///
/// let x = Array::from_int(1);
/// let out = at_least_1d(&x);
/// ```
#[default_device]
pub fn at_least_1d_device(a: &Array, stream: impl AsRef<Stream>) -> Array {
    unsafe { Array::from_ptr(mlx_sys::mlx_atleast_1d(a.c_array, stream.as_ref().as_ptr())) }
}

/// Convert array to have at least two dimensions.
///
/// # Params
///
/// - `a`: The input array.
///
/// # Example
///
/// ```rust
/// use mlx_rs::{prelude::*, ops::*};
///
/// let x = Array::from_int(1);
/// let out = at_least_2d(&x);
/// ```
#[default_device]
pub fn at_least_2d_device(a: &Array, stream: impl AsRef<Stream>) -> Array {
    unsafe { Array::from_ptr(mlx_sys::mlx_atleast_2d(a.c_array, stream.as_ref().as_ptr())) }
}

/// Convert array to have at least three dimensions.
///
/// # Params
///
/// - `a`: The input array.
///
/// # Example
///
/// ```rust
/// use mlx_rs::{prelude::*, ops::*};
///
/// let x = Array::from_int(1);
/// let out = at_least_3d(&x);
/// ```
#[default_device]
pub fn at_least_3d_device(a: &Array, stream: impl AsRef<Stream>) -> Array {
    unsafe { Array::from_ptr(mlx_sys::mlx_atleast_3d(a.c_array, stream.as_ref().as_ptr())) }
}

/// Move an axis to a new position. Returns an error if the axes are invalid.
///
/// # Params
///
/// - `a`: The input array.
/// - `src`: Specifies the source axis.
/// - `dst`: Specifies the destination axis.
///
/// # Example
///
/// ```rust
/// use mlx_rs::{prelude::*, ops::*};
///
/// let a = Array::zeros::<i32>(&[2, 3, 4]).unwrap();
/// let result = move_axis(&a, 0, 2);
/// ```
#[default_device]
pub fn move_axis_device(
    a: &Array,
    src: i32,
    dst: i32,
    stream: impl AsRef<Stream>,
) -> Result<Array, Exception> {
    unsafe {
        let c_array = try_catch_c_ptr_expr! {
            mlx_sys::mlx_moveaxis(a.c_array, src, dst, stream.as_ref().as_ptr())
        };

        Ok(Array::from_ptr(c_array))
    }
}

/// Split an array along a given axis. Returns an error if the indices are invalid.
///
/// # Params
///
/// - `a`: The input array.
/// - `indices`: The indices to split at.
/// - `axis`: The axis to split along. Default is `0` if not provided.
///
/// # Example
///
/// ```rust
/// use mlx_rs::{prelude::*, ops::*};
///
/// let a = Array::from_iter(0..10, &[10]);
/// let result = split(&a, &[3, 7], 0);
/// ```
#[default_device]
pub fn split_device(
    a: &Array,
    indices: &[i32],
    axis: impl Into<Option<i32>>,
    stream: impl AsRef<Stream>,
<<<<<<< HEAD
) -> Vec<Array> {
    a.split_equal_device(num_parts, axis, stream)
}

#[derive(Debug)]
pub enum PadWidth<'a> {
    Same((i32, i32)),
    Widths(&'a [(i32, i32)]),
}

impl From<i32> for PadWidth<'_> {
    fn from(width: i32) -> Self {
        PadWidth::Same((width, width))
    }
}

impl From<(i32, i32)> for PadWidth<'_> {
    fn from(width: (i32, i32)) -> Self {
        PadWidth::Same(width)
    }
}

impl<'a> From<&'a [(i32, i32)]> for PadWidth<'a> {
    fn from(widths: &'a [(i32, i32)]) -> Self {
        PadWidth::Widths(widths)
    }
}

impl<'a, const N: usize> From<&'a [(i32, i32); N]> for PadWidth<'a> {
    fn from(widths: &'a [(i32, i32); N]) -> Self {
        PadWidth::Widths(widths)
    }
}

impl<'a> PadWidth<'a> {
    fn low_pads(&self, ndim: usize) -> SmallVec<[i32; DEFAULT_STACK_VEC_LEN]> {
        match self {
            PadWidth::Same((low, _high)) => (0..ndim).map(|_| *low).collect(),
            PadWidth::Widths(widths) => widths.iter().map(|(low, _high)| *low).collect(),
        }
    }

    fn high_pads(&self, ndim: usize) -> SmallVec<[i32; DEFAULT_STACK_VEC_LEN]> {
        match self {
            PadWidth::Same((_low, high)) => (0..ndim).map(|_| *high).collect(),
            PadWidth::Widths(widths) => widths.iter().map(|(_low, high)| *high).collect(),
        }
    }
}

/// Pad an array with a constant value
///
/// # Params
///
/// - `array`: The input array.
/// - `width`: Number of padded values to add to the edges of each axis:`((before_1, after_1),
///   (before_2, after_2), ..., (before_N, after_N))`. If a single pair of integers is passed then
///   `(before_i, after_i)` are all the same. If a single integer or tuple with a single integer is
///   passed then all axes are extended by the same number on each side.
/// - `value`: The value to pad the array with. Default is `0` if not provided.
///
/// # Safety
///
/// The function is unsafe because it does not check if the width is valid.
///
/// # Example
///
/// ```rust
/// use mlx_rs::{prelude::*, ops::*};
///
/// let a = Array::from_iter(0..4, &[2, 2]);
/// let result = unsafe { pad_unchecked(&a, 1, Array::from_int(0)) };
/// ```
#[default_device]
pub unsafe fn pad_device_unchecked<'a>(
    array: &'a Array,
    width: impl Into<PadWidth<'a>>,
    value: impl Into<Option<Array>>,
    stream: impl AsRef<Stream>,
) -> Array {
    let width = width.into();
    let ndim = array.ndim();
    let axes: SmallVec<[i32; DEFAULT_STACK_VEC_LEN]> = (0..ndim).map(|i| i as i32).collect();
    let low_pads = width.low_pads(ndim);
    let high_pads = width.high_pads(ndim);
    let value = value
        .into()
        .unwrap_or_else(|| Array::from_int(0).as_dtype(array.dtype()));

    unsafe {
        let c_array = mlx_sys::mlx_pad(
            array.c_array,
            axes.as_ptr(),
            axes.len(),
            low_pads.as_ptr(),
            low_pads.len(),
            high_pads.as_ptr(),
            high_pads.len(),
            value.c_array,
            stream.as_ref().as_ptr(),
        );
        Array::from_ptr(c_array)
    }
}

/// Pad an array with a constant value. Returns an error if the width is invalid.
///
/// # Params
///
/// - `array`: The input array.
/// - `width`: Number of padded values to add to the edges of each axis:`((before_1, after_1),
///   (before_2, after_2), ..., (before_N, after_N))`. If a single pair of integers is passed then
///   `(before_i, after_i)` are all the same. If a single integer or tuple with a single integer is
///   passed then all axes are extended by the same number on each side.
/// - `value`: The value to pad the array with. Default is `0` if not provided.
///
/// # Example
///
/// ```rust
/// use mlx_rs::{prelude::*, ops::*};
///
/// let a = Array::from_iter(0..4, &[2, 2]);
/// let result = try_pad(&a, 1, Array::from_int(0));
/// ```
#[default_device]
pub fn try_pad_device<'a>(
    array: &'a Array,
    width: impl Into<PadWidth<'a>>,
    value: impl Into<Option<Array>>,
    stream: impl AsRef<Stream>,
) -> Result<Array, PadError> {
    let width = width.into();
    let ndim = array.ndim();
    let axes: SmallVec<[i32; DEFAULT_STACK_VEC_LEN]> = (0..ndim).map(|i| i as i32).collect();
    let low_pads = width.low_pads(ndim);
    let high_pads = width.high_pads(ndim);
    let value = value
        .into()
        .unwrap_or_else(|| Array::from_int(0).as_dtype(array.dtype()));

    if low_pads.len() != ndim || high_pads.len() != ndim {
        return Err(PadError::InvalidWidths { axes_size: ndim });
    }

    // Check for negative padding sizes
    for (axis, (&low, &high)) in low_pads.iter().zip(high_pads.iter()).enumerate() {
        if low < 0 || high < 0 {
            return Err(PadError::NegativeWidth {
=======
) -> Result<Vec<Array>, Exception> {
    let axis = axis.into().unwrap_or(0);
    unsafe {
        let c_vec = try_catch_c_ptr_expr! {
            mlx_sys::mlx_split(
                a.c_array,
                indices.as_ptr(),
                indices.len(),
>>>>>>> f3a8f974
                axis,
                stream.as_ref().as_ptr(),
            )
        };
        let c_vec = VectorArray::from_ptr(c_vec);
        Ok(c_vec.into_values())
    }
}

/// Split an array into equal parts along a given axis. Returns an error if the array cannot be
/// split into equal parts.
///
/// # Params
///
/// - `a`: The input array.
/// - `num_parts`: The number of parts to split into.
/// - `axis`: The axis to split along. Default is `0` if not provided.
///
/// # Example
///
/// ```rust
/// use mlx_rs::{prelude::*, ops::*};
///
/// let a = Array::from_iter(0..10, &[10]);
/// let result = split_equal(&a, 2, 0);
/// ```
#[default_device]
pub fn split_equal_device(
    a: &Array,
    num_parts: i32,
    axis: impl Into<Option<i32>>,
    stream: impl AsRef<Stream>,
) -> Result<Vec<Array>, Exception> {
    let axis = axis.into().unwrap_or(0);
    unsafe {
        let c_vec = try_catch_c_ptr_expr! {
            mlx_sys::mlx_split_equal_parts(a.c_array, num_parts, axis, stream.as_ref().as_ptr())
        };
        let c_vec = VectorArray::from_ptr(c_vec);
        Ok(c_vec.into_values())
    }
}

#[derive(Debug)]
pub enum PadWidth<'a> {
    Same((i32, i32)),
    Widths(&'a [(i32, i32)]),
}

impl From<i32> for PadWidth<'_> {
    fn from(width: i32) -> Self {
        PadWidth::Same((width, width))
    }
}

impl From<(i32, i32)> for PadWidth<'_> {
    fn from(width: (i32, i32)) -> Self {
        PadWidth::Same(width)
    }
}

impl<'a> From<&'a [(i32, i32)]> for PadWidth<'a> {
    fn from(widths: &'a [(i32, i32)]) -> Self {
        PadWidth::Widths(widths)
    }
}

impl<'a, const N: usize> From<&'a [(i32, i32); N]> for PadWidth<'a> {
    fn from(widths: &'a [(i32, i32); N]) -> Self {
        PadWidth::Widths(widths)
    }
}

impl<'a> PadWidth<'a> {
    fn low_pads(&self, ndim: usize) -> SmallVec<[i32; 4]> {
        match self {
            PadWidth::Same((low, _high)) => (0..ndim).map(|_| *low).collect(),
            PadWidth::Widths(widths) => widths.iter().map(|(low, _high)| *low).collect(),
        }
    }

    fn high_pads(&self, ndim: usize) -> SmallVec<[i32; 4]> {
        match self {
            PadWidth::Same((_low, high)) => (0..ndim).map(|_| *high).collect(),
            PadWidth::Widths(widths) => widths.iter().map(|(_low, high)| *high).collect(),
        }
    }
}

/// Pad an array with a constant value. Returns an error if the width is invalid.
///
/// # Params
///
/// - `array`: The input array.
/// - `width`: Number of padded values to add to the edges of each axis:`((before_1, after_1),
///   (before_2, after_2), ..., (before_N, after_N))`. If a single pair of integers is passed then
///   `(before_i, after_i)` are all the same. If a single integer or tuple with a single integer is
///   passed then all axes are extended by the same number on each side.
/// - `value`: The value to pad the array with. Default is `0` if not provided.
///
/// # Example
///
/// ```rust
/// use mlx_rs::{prelude::*, ops::*};
///
/// let a = Array::from_iter(0..4, &[2, 2]);
/// let result = pad(&a, 1, Array::from_int(0));
/// ```
#[default_device]
pub fn pad_device<'a>(
    array: &'a Array,
    width: impl Into<PadWidth<'a>>,
    value: impl Into<Option<Array>>,
    stream: impl AsRef<Stream>,
) -> Result<Array, Exception> {
    let width = width.into();
    let ndim = array.ndim();
    let axes: SmallVec<[i32; 4]> = (0..ndim).map(|i| i as i32).collect();
    let low_pads = width.low_pads(ndim);
    let high_pads = width.high_pads(ndim);
    let value = value
        .into()
        .unwrap_or_else(|| Array::from_int(0).as_dtype(array.dtype()));

    unsafe {
        let c_array = try_catch_c_ptr_expr! {
            mlx_sys::mlx_pad(
                array.c_array,
                axes.as_ptr(),
                axes.len(),
                low_pads.as_ptr(),
                low_pads.len(),
                high_pads.as_ptr(),
                high_pads.len(),
                value.c_array,
                stream.as_ref().as_ptr(),
            )
        };

        Ok(Array::from_ptr(c_array))
    }
}

/// Stacks the arrays along a new axis. Returns an error if the arguments are invalid.
///
/// # Params
///
/// - `arrays`: The input arrays.
/// - `axis`: The axis in the result array along which the input arrays are stacked.
///
/// # Example
///
/// ```rust
/// use mlx_rs::{prelude::*, ops::*};
///
/// let a = Array::from_iter(0..4, &[2, 2]);
/// let b = Array::from_iter(4..8, &[2, 2]);
/// let result = stack(&[&a, &b], 0);
/// ```
#[default_device]
pub fn stack_device(
    arrays: &[impl AsRef<Array>],
    axis: i32,
    stream: impl AsRef<Stream>,
) -> Result<Array, Exception> {
    unsafe {
        let c_array = try_catch_c_ptr_expr! {
            {
                let c_vec = VectorArray::from_iter(arrays.iter());
                mlx_sys::mlx_stack(c_vec.as_ptr(), axis, stream.as_ref().as_ptr())
            }
        };

        Ok(Array::from_ptr(c_array))
    }
}

/// Stacks the arrays along a new axis. Returns an error if the arrays have different shapes.
///
/// # Params
///
/// - `arrays`: The input arrays.
///
/// # Example
///
/// ```rust
/// use mlx_rs::{prelude::*, ops::*};
///
/// let a = Array::from_iter(0..4, &[2, 2]);
/// let b = Array::from_iter(4..8, &[2, 2]);
/// let result = stack_all(&[&a, &b]);
/// ```
#[default_device]
pub fn stack_all_device(
    arrays: &[impl AsRef<Array>],
    stream: impl AsRef<Stream>,
) -> Result<Array, Exception> {
    unsafe {
        let c_vec = VectorArray::from_iter(arrays.iter());
        let c_array = try_catch_c_ptr_expr! {
            mlx_sys::mlx_stack_all(c_vec.as_ptr(), stream.as_ref().as_ptr())
        };

        Ok(Array::from_ptr(c_array))
    }
}

/// Swap two axes of an array. Returns an error if the axes are invalid.
///
/// # Params
///
/// - `a`: The input array.
/// - `axis1`: The first axis.
/// - `axis2`: The second axis.
///
/// # Example
///
/// ```rust
/// use mlx_rs::{prelude::*, ops::*};
///
/// let a = Array::from_iter(0..6, &[2, 3]);
/// let result = swap_axes(&a, 0, 1);
/// ```
#[default_device]
pub fn swap_axes_device(
    a: &Array,
    axis1: i32,
    axis2: i32,
    stream: impl AsRef<Stream>,
) -> Result<Array, Exception> {
    unsafe {
        let c_array = try_catch_c_ptr_expr! {
            mlx_sys::mlx_swapaxes(a.c_array, axis1, axis2, stream.as_ref().as_ptr())
        };

        Ok(Array::from_ptr(c_array))
    }
}

/// Construct an array by repeating `a` the number of times given by `reps`.
///
/// # Params
///
/// - `a`: The input array.
/// - `reps`: The number of repetitions along each axis.
///
/// # Example
///
/// ```rust
/// use mlx_rs::{prelude::*, ops::*};
///
/// let x = Array::from_slice(&[1, 2, 3], &[3]);
/// let y = tile(&x, &[2]);
/// ```
#[default_device]
pub fn tile_device(
    a: &Array,
    reps: &[i32],
    stream: impl AsRef<Stream>,
) -> Result<Array, Exception> {
    unsafe {
        let c_array = try_catch_c_ptr_expr! {
            mlx_sys::mlx_tile(
                a.c_array,
                reps.as_ptr(),
                reps.len(),
                stream.as_ref().as_ptr(),
            )
        };

        Ok(Array::from_ptr(c_array))
    }
}

/// Transpose the dimensions of the array. Returns an error if the axes are invalid.
///
/// # Params
///
/// - `a`: The input array.
/// - `axes`: Specifies the source axis for each axis in the new array. The default is to reverse
///  the axes.
///
/// # Example
///
/// ```rust
/// use mlx_rs::{prelude::*, ops::*};
///
/// let x = Array::from_slice(&[1, 2, 3, 4, 5, 6], &[2, 3]);
/// let y = transpose(&x, None);
/// ```
#[default_device]
pub fn transpose_device<'a>(
    a: &Array,
    axes: impl Into<Option<&'a [i32]>>,
    stream: impl AsRef<Stream>,
) -> Result<Array, Exception> {
    unsafe {
        let c_array = try_catch_c_ptr_expr! {
            match axes.into() {
                Some(axes) => mlx_sys::mlx_transpose(
                    a.c_array,
                    axes.as_ptr(),
                    axes.len(),
                    stream.as_ref().as_ptr(),
                ),
                None => mlx_sys::mlx_transpose_all(a.c_array, stream.as_ref().as_ptr()),
            }
        };

        Ok(Array::from_ptr(c_array))
    }
}

// The unit tests below are adapted from
// https://github.com/ml-explore/mlx/blob/main/tests/ops_tests.cpp
#[cfg(test)]
mod tests {
    use crate::{Array, Dtype};

    use super::*;

    #[test]
    fn test_squeeze() {
        let a = Array::zeros::<i32>(&[2, 1, 2, 1, 2, 1]).unwrap();
        assert_eq!(squeeze(&a, &[1, 3, 5][..]).unwrap().shape(), &[2, 2, 2]);
        assert_eq!(squeeze(&a, &[-1, -3, -5][..]).unwrap().shape(), &[2, 2, 2]);
        assert_eq!(squeeze(&a, &[1][..]).unwrap().shape(), &[2, 2, 1, 2, 1]);
        assert_eq!(squeeze(&a, &[-1][..]).unwrap().shape(), &[2, 1, 2, 1, 2]);

        assert!(squeeze(&a, &[0][..]).is_err());
        assert!(squeeze(&a, &[2][..]).is_err());
        assert!(squeeze(&a, &[1, 3, 1][..]).is_err());
        assert!(squeeze(&a, &[1, 3, -3][..]).is_err());
    }

    #[test]
    fn test_expand() {
        let a = Array::zeros::<i32>(&[2, 2]).unwrap();
        assert_eq!(expand_dims(&a, &[0][..]).unwrap().shape(), &[1, 2, 2]);
        assert_eq!(expand_dims(&a, &[-1][..]).unwrap().shape(), &[2, 2, 1]);
        assert_eq!(expand_dims(&a, &[1][..]).unwrap().shape(), &[2, 1, 2]);
        assert_eq!(
            expand_dims(&a, &[0, 1, 2][..]).unwrap().shape(),
            &[1, 1, 1, 2, 2]
        );
        assert_eq!(
            expand_dims(&a, &[0, 1, 2, 5, 6, 7][..]).unwrap().shape(),
            &[1, 1, 1, 2, 2, 1, 1, 1]
        );

        assert!(expand_dims(&a, &[3][..]).is_err());
        assert!(expand_dims(&a, &[-4][..]).is_err());
        assert!(expand_dims(&a, &[0, 1, 0][..]).is_err());
        assert!(expand_dims(&a, &[0, 1, -4][..]).is_err());
    }

    #[test]
    fn test_flatten() {
        let x = Array::zeros::<i32>(&[2, 3, 4]).unwrap();
        assert_eq!(flatten(&x, None, None).unwrap().shape(), &[2 * 3 * 4]);

        assert_eq!(flatten(&x, 1, 1).unwrap().shape(), &[2, 3, 4]);
        assert_eq!(flatten(&x, 1, 2).unwrap().shape(), &[2, 3 * 4]);
        assert_eq!(flatten(&x, 1, 3).unwrap().shape(), &[2, 3 * 4]);
        assert_eq!(flatten(&x, 1, -1).unwrap().shape(), &[2, 3 * 4]);
        assert_eq!(flatten(&x, -2, -1).unwrap().shape(), &[2, 3 * 4]);
        assert_eq!(flatten(&x, -3, -1).unwrap().shape(), &[2 * 3 * 4]);
        assert_eq!(flatten(&x, -4, -1).unwrap().shape(), &[2 * 3 * 4]);

        assert!(flatten(&x, 2, 1).is_err());

        assert!(flatten(&x, 5, 6).is_err());

        assert!(flatten(&x, -5, -4).is_err());

        let x = Array::from_int(1);
        assert_eq!(flatten(&x, -3, -1).unwrap().shape(), &[1]);
        assert_eq!(flatten(&x, 0, 0).unwrap().shape(), &[1]);
    }

    #[test]
    fn test_reshape() {
        let x = Array::from_int(1);
        assert_eq!(reshape(&x, &[]).unwrap().shape(), &[]);
        assert!(reshape(&x, &[2]).is_err());
        let y = reshape(&x, &[1, 1, 1]).unwrap();
        assert_eq!(y.shape(), &[1, 1, 1]);
        let y = reshape(&x, &[-1, 1, 1]).unwrap();
        assert_eq!(y.shape(), &[1, 1, 1]);
        let y = reshape(&x, &[1, 1, -1]).unwrap();
        assert_eq!(y.shape(), &[1, 1, 1]);
        assert!(reshape(&x, &[1, -1, -1]).is_err());
        assert!(reshape(&x, &[2, -1]).is_err());

        let x = Array::zeros::<i32>(&[2, 2, 2]).unwrap();
        let y = reshape(&x, &[8]).unwrap();
        assert_eq!(y.shape(), &[8]);
        assert!(reshape(&x, &[7]).is_err());
        let y = reshape(&x, &[-1]).unwrap();
        assert_eq!(y.shape(), &[8]);
        let y = reshape(&x, &[-1, 2]).unwrap();
        assert_eq!(y.shape(), &[4, 2]);
        assert!(reshape(&x, &[-1, 7]).is_err());

        let x = Array::from_slice::<i32>(&[], &[0]);
        let mut y = reshape(&x, &[0, 0, 0]).unwrap();
        assert_eq!(y.shape(), &[0, 0, 0]);
        y.eval();
        assert_eq!(y.size(), 0);
        assert!(reshape(&x, &[]).is_err());
        assert!(reshape(&x, &[1]).is_err());
        let y = reshape(&x, &[1, 5, 0]).unwrap();
        assert_eq!(y.shape(), &[1, 5, 0]);
    }

    #[test]
    fn test_as_strided() {
        let x = Array::from_iter(0..10, &[10]);
        let y = as_strided(&x, &[3, 3][..], &[1, 1][..], 0);
        let expected = Array::from_slice(&[0, 1, 2, 1, 2, 3, 2, 3, 4], &[3, 3]);
        assert_eq!(y, expected);

        let y = as_strided(&x, &[3, 3][..], &[0, 3][..], 0);
        let expected = Array::from_slice(&[0, 3, 6, 0, 3, 6, 0, 3, 6], &[3, 3]);
        assert_eq!(y, expected);

        let x = x.reshape(&[2, 5]).unwrap();
        let x = x.transpose(&[1, 0][..]).unwrap();
        let y = as_strided(&x, &[3, 3][..], &[2, 1][..], 1);
        let expected = Array::from_slice(&[5, 1, 6, 6, 2, 7, 7, 3, 8], &[3, 3]);
        assert_eq!(y, expected);
    }

    #[test]
    fn test_at_least_1d() {
        let x = Array::from_int(1);
        let out = at_least_1d(&x);
        assert_eq!(out.ndim(), 1);
        assert_eq!(out.shape(), &[1]);

        let x = Array::from_slice(&[1, 2, 3], &[3]);
        let out = at_least_1d(&x);
        assert_eq!(out.ndim(), 1);
        assert_eq!(out.shape(), &[3]);

        let x = Array::from_slice(&[1, 2, 3], &[3, 1]);
        let out = at_least_1d(&x);
        assert_eq!(out.ndim(), 2);
        assert_eq!(out.shape(), &[3, 1]);
    }

    #[test]
    fn test_at_least_2d() {
        let x = Array::from_int(1);
        let out = at_least_2d(&x);
        assert_eq!(out.ndim(), 2);
        assert_eq!(out.shape(), &[1, 1]);

        let x = Array::from_slice(&[1, 2, 3], &[3]);
        let out = at_least_2d(&x);
        assert_eq!(out.ndim(), 2);
        assert_eq!(out.shape(), &[1, 3]);

        let x = Array::from_slice(&[1, 2, 3], &[3, 1]);
        let out = at_least_2d(&x);
        assert_eq!(out.ndim(), 2);
        assert_eq!(out.shape(), &[3, 1]);
    }

    #[test]
    fn test_at_least_3d() {
        let x = Array::from_int(1);
        let out = at_least_3d(&x);
        assert_eq!(out.ndim(), 3);
        assert_eq!(out.shape(), &[1, 1, 1]);

        let x = Array::from_slice(&[1, 2, 3], &[3]);
        let out = at_least_3d(&x);
        assert_eq!(out.ndim(), 3);
        assert_eq!(out.shape(), &[1, 3, 1]);

        let x = Array::from_slice(&[1, 2, 3], &[3, 1]);
        let out = at_least_3d(&x);
        assert_eq!(out.ndim(), 3);
        assert_eq!(out.shape(), &[3, 1, 1]);
    }

    #[test]
    fn test_move_axis() {
        let a = Array::from_int(0);
        assert!(move_axis(&a, 0, 0).is_err());

        let a = Array::zeros::<i32>(&[2]).unwrap();
        assert!(move_axis(&a, 0, 1).is_err());
        assert_eq!(move_axis(&a, 0, 0).unwrap().shape(), &[2]);
        assert_eq!(move_axis(&a, -1, -1).unwrap().shape(), &[2]);

        let a = Array::zeros::<i32>(&[2, 3, 4]).unwrap();
        assert!(move_axis(&a, 0, -4).is_err());
        assert!(move_axis(&a, 0, 3).is_err());
        assert!(move_axis(&a, 3, 0).is_err());
        assert!(move_axis(&a, -4, 0).is_err());
        assert_eq!(move_axis(&a, 0, 2).unwrap().shape(), &[3, 4, 2]);
        assert_eq!(move_axis(&a, 0, 1).unwrap().shape(), &[3, 2, 4]);
        assert_eq!(move_axis(&a, 0, -1).unwrap().shape(), &[3, 4, 2]);
        assert_eq!(move_axis(&a, -2, 2).unwrap().shape(), &[2, 4, 3]);
    }

    #[test]
    fn test_split_equal() {
        let x = Array::from_int(3);
        assert!(split_equal(&x, 0, 0).is_err());

        let x = Array::from_slice(&[0, 1, 2], &[3]);
        assert!(split_equal(&x, 3, 1).is_err());
        assert!(split_equal(&x, -2, 1).is_err());

        let out = split_equal(&x, 3, 0).unwrap();
        assert_eq!(out.len(), 3);

        let mut out = split_equal(&x, 3, -1).unwrap();
        assert_eq!(out.len(), 3);
        for (i, a) in out.iter_mut().enumerate() {
            assert_eq!(a.shape(), &[1]);
            assert_eq!(a.dtype(), Dtype::Int32);
            assert_eq!(a.item::<i32>(), i as i32);
        }

        let x = Array::from_slice(&[0, 1, 2, 3, 4, 5], &[2, 3]);
        let out = split_equal(&x, 2, None).unwrap();
        assert_eq!(out[0], Array::from_slice(&[0, 1, 2], &[1, 3]));
        assert_eq!(out[1], Array::from_slice(&[3, 4, 5], &[1, 3]));

        let out = split_equal(&x, 3, 1).unwrap();
        assert_eq!(out[0], Array::from_slice(&[0, 3], &[2, 1]));
        assert_eq!(out[1], Array::from_slice(&[1, 4], &[2, 1]));
        assert_eq!(out[2], Array::from_slice(&[2, 5], &[2, 1]));

        let x = Array::zeros::<i32>(&[8, 12]).unwrap();
        let out = split_equal(&x, 2, None).unwrap();
        assert_eq!(out.len(), 2);
        assert_eq!(out[0].shape(), &[4, 12]);
        assert_eq!(out[1].shape(), &[4, 12]);

        let out = split_equal(&x, 3, 1).unwrap();
        assert_eq!(out.len(), 3);
        assert_eq!(out[0].shape(), &[8, 4]);
        assert_eq!(out[1].shape(), &[8, 4]);
        assert_eq!(out[2].shape(), &[8, 4]);
    }

    #[test]
    fn test_split() {
        let x = Array::zeros::<i32>(&[8, 12]).unwrap();

        let out = split(&x, &[], None).unwrap();
        assert_eq!(out.len(), 1);
        assert_eq!(out[0].shape(), x.shape());

        let out = split(&x, &[3, 7], None).unwrap();
        assert_eq!(out.len(), 3);
        assert_eq!(out[0].shape(), &[3, 12]);
        assert_eq!(out[1].shape(), &[4, 12]);
        assert_eq!(out[2].shape(), &[1, 12]);

        let out = split(&x, &[20], None).unwrap();
        assert_eq!(out.len(), 2);
        assert_eq!(out[0].shape(), &[8, 12]);
        assert_eq!(out[1].shape(), &[0, 12]);

        let out = split(&x, &[-5], None).unwrap();
        assert_eq!(out[0].shape(), &[3, 12]);
        assert_eq!(out[1].shape(), &[5, 12]);

        let out = split(&x, &[2, 8], Some(1)).unwrap();
        assert_eq!(out[0].shape(), &[8, 2]);
        assert_eq!(out[1].shape(), &[8, 6]);
        assert_eq!(out[2].shape(), &[8, 4]);

        let x = Array::from_iter(0i32..5, &[5]);
        let out = split(&x, &[2, 1, 2], None).unwrap();
        assert_eq!(out[0], Array::from_slice(&[0, 1], &[2]));
        assert_eq!(out[1], Array::from_slice::<i32>(&[], &[0]));
        assert_eq!(out[2], Array::from_slice(&[1], &[1]));
        assert_eq!(out[3], Array::from_slice(&[2, 3, 4], &[3]));
    }

    #[test]
    fn test_pad() {
        let x = Array::zeros::<f32>(&[1, 2, 3]).unwrap();
        assert_eq!(pad(&x, 1, None).unwrap().shape(), &[3, 4, 5]);
        assert_eq!(pad(&x, (0, 1), None).unwrap().shape(), &[2, 3, 4]);
        assert_eq!(
            pad(&x, &[(1, 1), (1, 2), (3, 1)], None).unwrap().shape(),
            &[3, 5, 7]
        );
    }

    #[test]
    fn test_stack() {
        let x = Array::from_slice::<f32>(&[], &[0]);
        let x = vec![x];
        assert_eq!(stack(&x, 0).unwrap().shape(), &[1, 0]);
        assert_eq!(stack(&x, 1).unwrap().shape(), &[0, 1]);

        let x = Array::from_slice(&[1, 2, 3], &[3]);
        let x = vec![x];
        assert_eq!(stack(&x, 0).unwrap().shape(), &[1, 3]);
        assert_eq!(stack(&x, 1).unwrap().shape(), &[3, 1]);

        let y = Array::from_slice(&[4, 5, 6], &[3]);
        let mut z = x;
        z.push(y);
        assert_eq!(stack_all(&z).unwrap().shape(), &[2, 3]);
        assert_eq!(stack(&z, 1).unwrap().shape(), &[3, 2]);
        assert_eq!(stack(&z, -1).unwrap().shape(), &[3, 2]);
        assert_eq!(stack(&z, -2).unwrap().shape(), &[2, 3]);

        let empty: Vec<Array> = Vec::new();
        assert!(stack(&empty, 0).is_err());

        let x = Array::from_slice(&[1, 2, 3], &[3]).as_dtype(Dtype::Float16);
        let y = Array::from_slice(&[4, 5, 6], &[3]).as_dtype(Dtype::Int32);
        assert_eq!(stack(&[x, y], 0).unwrap().dtype(), Dtype::Float16);

        let x = Array::from_slice(&[1, 2, 3], &[3]).as_dtype(Dtype::Int32);
        let y = Array::from_slice(&[4, 5, 6, 7], &[4]).as_dtype(Dtype::Int32);
        assert!(stack(&[x, y], 0).is_err());
    }

    #[test]
    fn test_swap_axes() {
        let a = Array::from_int(0);
        assert!(swap_axes(&a, 0, 0).is_err());

        let a = Array::zeros::<i32>(&[2]).unwrap();
        assert!(swap_axes(&a, 0, 1).is_err());
        assert_eq!(swap_axes(&a, 0, 0).unwrap().shape(), &[2]);
        assert_eq!(swap_axes(&a, -1, -1).unwrap().shape(), &[2]);

        let a = Array::zeros::<i32>(&[2, 3, 4]).unwrap();
        assert!(swap_axes(&a, 0, -4).is_err());
        assert!(swap_axes(&a, 0, 3).is_err());
        assert!(swap_axes(&a, 3, 0).is_err());
        assert!(swap_axes(&a, -4, 0).is_err());
        assert_eq!(swap_axes(&a, 0, 2).unwrap().shape(), &[4, 3, 2]);
        assert_eq!(swap_axes(&a, 0, 1).unwrap().shape(), &[3, 2, 4]);
        assert_eq!(swap_axes(&a, 0, -1).unwrap().shape(), &[4, 3, 2]);
        assert_eq!(swap_axes(&a, -2, 2).unwrap().shape(), &[2, 4, 3]);
    }

    #[test]
    fn test_tile() {
        let x = Array::from_slice(&[1, 2, 3], &[3]);
        let y = tile(&x, &[2]).unwrap();
        let expected = Array::from_slice(&[1, 2, 3, 1, 2, 3], &[6]);
        assert_eq!(y, expected);

        let x = Array::from_slice(&[1, 2, 3, 4], &[2, 2]);
        let y = tile(&x, &[2]).unwrap();
        let expected = Array::from_slice(&[1, 2, 1, 2, 3, 4, 3, 4], &[2, 4]);
        assert_eq!(y, expected);

        let x = Array::from_slice(&[1, 2, 3, 4], &[2, 2]);
        let y = tile(&x, &[4, 1]).unwrap();
        let expected =
            Array::from_slice(&[1, 2, 3, 4, 1, 2, 3, 4, 1, 2, 3, 4, 1, 2, 3, 4], &[8, 2]);
        assert_eq!(y, expected);

        let x = Array::from_slice(&[1, 2, 3, 4], &[2, 2]);
        let y = tile(&x, &[2, 2]).unwrap();
        let expected =
            Array::from_slice(&[1, 2, 1, 2, 3, 4, 3, 4, 1, 2, 1, 2, 3, 4, 3, 4], &[4, 4]);
        assert_eq!(y, expected);

        let x = Array::from_slice(&[1, 2, 3], &[3]);
        let y = tile(&x, &[2, 2, 2]).unwrap();
        let expected = Array::from_slice(
            &[
                1, 2, 3, 1, 2, 3, 1, 2, 3, 1, 2, 3, 1, 2, 3, 1, 2, 3, 1, 2, 3, 1, 2, 3,
            ],
            &[2, 2, 6],
        );
        assert_eq!(y, expected);
    }

    #[test]
    fn test_transpose() {
        let x = Array::from_int(1);
        let mut y = transpose(&x, None).unwrap();
        assert_eq!(y.shape(), &[]);
        assert_eq!(y.item::<i32>(), 1);
        assert!(transpose(&x, &[0][..]).is_err());
        assert!(transpose(&x, &[1][..]).is_err());

        let x = Array::from_slice(&[1], &[1]);
        let mut y = transpose(&x, None).unwrap();
        assert_eq!(y.shape(), &[1]);
        assert_eq!(y.item::<i32>(), 1);

        let mut y = transpose(&x, &[-1][..]).unwrap();
        assert_eq!(y.shape(), &[1]);
        assert_eq!(y.item::<i32>(), 1);

        assert!(transpose(&x, &[1][..]).is_err());
        assert!(transpose(&x, &[0, 0][..]).is_err());

        let x = Array::from_slice::<i32>(&[], &[0]);
        let mut y = transpose(&x, None).unwrap();
        assert_eq!(y.shape(), &[0]);
        y.eval();
        assert_eq!(y.size(), 0);

        let x = Array::from_slice(&[1, 2, 3, 4, 5, 6], &[2, 3]);
        let mut y = transpose(&x, None).unwrap();
        assert_eq!(y.shape(), &[3, 2]);
        y = transpose(&x, &[-1, 0][..]).unwrap();
        assert_eq!(y.shape(), &[3, 2]);
        y = transpose(&x, &[-1, -2][..]).unwrap();
        assert_eq!(y.shape(), &[3, 2]);
        y.eval();
        assert_eq!(y, Array::from_slice(&[1, 4, 2, 5, 3, 6], &[3, 2]));

        let y = transpose(&x, &[0, 1][..]).unwrap();
        assert_eq!(y.shape(), &[2, 3]);
        assert_eq!(y, x);

        let y = transpose(&x, &[0, -1][..]).unwrap();
        assert_eq!(y.shape(), &[2, 3]);
        assert_eq!(y, x);

        assert!(transpose(&x, &[][..]).is_err());
        assert!(transpose(&x, &[0][..]).is_err());
        assert!(transpose(&x, &[0, 0][..]).is_err());
        assert!(transpose(&x, &[0, 0, 0][..]).is_err());
        assert!(transpose(&x, &[0, 1, 1][..]).is_err());

        let x = Array::from_slice(&[1, 2, 3, 4, 5, 6, 7, 8, 9, 10, 11, 12], &[2, 3, 2]);
        let y = transpose(&x, None).unwrap();
        assert_eq!(y.shape(), &[2, 3, 2]);
        let expected = Array::from_slice(&[1, 7, 3, 9, 5, 11, 2, 8, 4, 10, 6, 12], &[2, 3, 2]);
        assert_eq!(y, expected);

        let y = transpose(&x, &[0, 1, 2][..]).unwrap();
        assert_eq!(y.shape(), &[2, 3, 2]);
        assert_eq!(y, x);

        let y = transpose(&x, &[1, 0, 2][..]).unwrap();
        assert_eq!(y.shape(), &[3, 2, 2]);
        let expected = Array::from_slice(&[1, 2, 7, 8, 3, 4, 9, 10, 5, 6, 11, 12], &[3, 2, 2]);
        assert_eq!(y, expected);

        let y = transpose(&x, &[0, 2, 1][..]).unwrap();
        assert_eq!(y.shape(), &[2, 2, 3]);
        let expected = Array::from_slice(&[1, 3, 5, 2, 4, 6, 7, 9, 11, 8, 10, 12], &[2, 2, 3]);
        assert_eq!(y, expected);

        let mut x = Array::from_slice(&[0, 1, 2, 3, 4, 5, 6, 7], &[4, 2]);
        x = reshape(&transpose(&x, None).unwrap(), &[2, 2, 2]).unwrap();
        let expected = Array::from_slice(&[0, 2, 4, 6, 1, 3, 5, 7], &[2, 2, 2]);
        assert_eq!(x, expected);

        let mut x = Array::from_slice(&[0, 1, 2, 3, 4, 5, 6, 7], &[1, 4, 1, 2]);
        // assert!(x.flags().row_contiguous);
        x = transpose(&x, &[2, 1, 0, 3][..]).unwrap();
        x.eval();
        // assert!(x.flags().row_contiguous);
    }
}<|MERGE_RESOLUTION|>--- conflicted
+++ resolved
@@ -3,21 +3,7 @@
 use mlx_macros::default_device;
 use smallvec::SmallVec;
 
-<<<<<<< HEAD
-use crate::{
-    constants::DEFAULT_STACK_VEC_LEN,
-    error::{
-        BroadcastError, ConcatenateError, ExpandDimsError, FlattenError, InvalidAxisError,
-        PadError, ReshapeError, SqueezeError, StackError, TransposeError,
-    },
-    utils::{
-        all_unique, broadcast_shapes, is_broadcastable, is_same_shape, resolve_index, VectorArray,
-    },
-    Array, Stream, StreamOrDevice,
-};
-=======
 use crate::{error::Exception, utils::VectorArray, Array, Stream, StreamOrDevice};
->>>>>>> f3a8f974
 
 impl Array {
     /// See [`expand_dims`].
@@ -280,14 +266,6 @@
     arrays: &[impl AsRef<Array>],
     axis: impl Into<Option<i32>>,
     stream: impl AsRef<Stream>,
-<<<<<<< HEAD
-) -> Result<Array, BroadcastError<'a>> {
-    if !is_broadcastable(a.shape(), shape) {
-        return Err(BroadcastError {
-            src_shape: Cow::Borrowed(a.shape()),
-            dst_shape: Cow::Borrowed(shape),
-        });
-=======
 ) -> Result<Array, Exception> {
     let axis = axis.into().unwrap_or(0);
 
@@ -300,7 +278,6 @@
         };
 
         Ok(Array::from_ptr(c_array))
->>>>>>> f3a8f974
     }
 }
 
@@ -324,71 +301,7 @@
     a: &Array,
     axes: &[i32],
     stream: impl AsRef<Stream>,
-<<<<<<< HEAD
-) -> Array {
-    try_broadcast_to_device(a, shape, stream).unwrap()
-}
-
-/// Broadcast a vector of arrays against one another.
-///
-/// # Params
-///
-/// - `arrays`: The arrays to broadcast.
-///
-/// # Safety
-///
-/// The function is unsafe because it does not check if the arguments are valid.
-#[default_device]
-pub unsafe fn broadcast_arrays_device_unchecked(
-    arrays: &[impl AsRef<Array>],
-    stream: impl AsRef<Stream>,
-) -> Vec<Array> {
-    let c_vec = VectorArray::from_iter(arrays.iter());
-
-    unsafe {
-        let result = VectorArray::from_op(|| {
-            mlx_sys::mlx_broadcast_arrays(c_vec.as_ptr(), stream.as_ref().as_ptr())
-        });
-        result.into_values()
-    }
-}
-
-/// Broadcast a vector of arrays against one another. Returns an error if the shapes are
-/// broadcastable.
-///
-/// # Params
-///
-/// - `arrays`: The arrays to broadcast.
-#[default_device]
-pub fn try_broadcast_arrays_device(
-    arrays: &[impl AsRef<Array>],
-    stream: impl AsRef<Stream>,
-) -> Result<Vec<Array>, BroadcastError> {
-    let mut shapes = Vec::new();
-    for arr in arrays.iter() {
-        shapes = broadcast_shapes(&shapes, arr.as_ref().shape()).map_err(|e| e.into_owned())?;
-    }
-
-    unsafe { Ok(broadcast_arrays_device_unchecked(arrays, stream)) }
-}
-
-/// Broadcast a vector of arrays against one another. Panics if the shapes are not broadcastable.
-///
-/// # Params
-///
-/// - `arrays`: The arrays to broadcast.
-#[default_device]
-pub fn broadcast_arrays_device(
-    arrays: &[impl AsRef<Array>],
-    stream: impl AsRef<Stream>,
-) -> Vec<Array> {
-    try_broadcast_arrays_device(arrays, stream).unwrap()
-}
-
-fn concatenate_inner(arrays: &[impl AsRef<Array>], axis: i32, stream: impl AsRef<Stream>) -> Array {
-=======
 ) -> Result<Array, Exception> {
->>>>>>> f3a8f974
     unsafe {
         let c_array = try_catch_c_ptr_expr! {
             mlx_sys::mlx_expand_dims(
@@ -489,480 +402,8 @@
 /// ```rust
 /// use mlx_rs::{prelude::*, ops::*};
 ///
-<<<<<<< HEAD
-/// let x = Array::from_iter(0..4, &[2, 2]);
-/// let y = Array::from_iter(4..8, &[2, 2]);
-/// let z = concatenate(&[x, y], 0);
-/// ```
-#[default_device]
-pub fn concatenate_device(
-    arrays: &[impl AsRef<Array>],
-    axis: impl Into<Option<i32>>,
-    stream: impl AsRef<Stream>,
-) -> Array {
-    try_concatenate_device(arrays, axis, stream).unwrap()
-}
-
-/// Add a size one dimension at the given axis.
-///
-/// # Params
-///
-/// - `a`: The input array.
-/// - `axes`: The index of the inserted dimensions.
-///
-/// # Safety
-///
-/// The function is unsafe because it does not check if the axes are valid.
-///
-/// # Example
-///
-/// ```rust
-/// use mlx_rs::{prelude::*, ops::*};
-///
-/// let x = Array::zeros::<i32>(&[2, 2]);
-/// let y = unsafe { expand_dims_unchecked(&x, &[0]) };
-/// ```
-#[default_device]
-pub unsafe fn expand_dims_device_unchecked(
-    a: &Array,
-    axes: &[i32],
-    stream: impl AsRef<Stream>,
-) -> Array {
-    unsafe {
-        let c_array = mlx_sys::mlx_expand_dims(
-            a.c_array,
-            axes.as_ptr(),
-            axes.len(),
-            stream.as_ref().as_ptr(),
-        );
-        Array::from_ptr(c_array)
-    }
-}
-
-/// Add a size one dimension at the given axis, returns an error if the axes are invalid.
-///
-/// # Params
-///
-/// - `a`: The input array.
-/// - `axes`: The index of the inserted dimensions.
-///
-/// # Example
-///
-/// ```rust
-/// use mlx_rs::{prelude::*, ops::*};
-///
-/// let x = Array::zeros::<i32>(&[2, 2]);
-/// let result = try_expand_dims(&x, &[0]);
-/// ```
-#[default_device]
-pub fn try_expand_dims_device(
-    a: &Array,
-    axes: &[i32],
-    stream: impl AsRef<Stream>,
-) -> Result<Array, ExpandDimsError> {
-    // Check for valid axes
-    // TODO: what is a good default capacity for SmallVec?
-    let out_ndim = a.ndim() + axes.len();
-    let mut out_axes = SmallVec::<[i32; DEFAULT_STACK_VEC_LEN]>::with_capacity(out_ndim);
-    for axis in axes {
-        let resolved_axis = resolve_index(*axis, out_ndim).ok_or(InvalidAxisError {
-            axis: *axis,
-            ndim: out_ndim,
-        })?;
-        if resolved_axis > i32::MAX as usize {
-            // TODO: return a different error type?
-            return Err(InvalidAxisError {
-                axis: *axis,
-                ndim: out_ndim,
-            }
-            .into());
-        }
-        out_axes.push(resolved_axis as i32);
-    }
-
-    // Check for duplicate axes
-    all_unique(&out_axes).map_err(|_axis| ExpandDimsError::DuplicateAxis)?;
-
-    unsafe { Ok(expand_dims_device_unchecked(a, &out_axes, stream)) }
-}
-
-/// Add a size one dimension at the given axis.
-///
-/// # Params
-///
-/// - `a`: The input array.
-/// - `axes`: The index of the inserted dimensions.
-///
-/// # Panics
-///
-/// Panics if the axes are invalid.
-///
-/// # Example
-///
-/// ```rust
-/// use mlx_rs::{prelude::*, ops::*};
-///
-/// let x = Array::zeros::<i32>(&[2, 2]);
-/// let y = expand_dims(&x, &[0]);
-/// ```
-#[default_device]
-pub fn expand_dims_device(a: &Array, axes: &[i32], stream: impl AsRef<Stream>) -> Array {
-    a.expand_dims_device(axes, stream)
-}
-
-/// Flatten an array.
-///
-/// The axes flattened will be between `start_axis` and `end_axis`, inclusive. Negative axes are
-/// supported. After converting negative axis to positive, axes outside the valid range will be
-/// clamped to a valid value, `start_axis` to `0` and `end_axis` to `ndim - 1`.
-///
-/// # Params
-///
-/// - `a`: The input array.
-/// - `start_axis`: The first axis to flatten. Default is `0` if not provided.
-/// - `end_axis`: The last axis to flatten. Default is `-1` if not provided.
-///
-/// # Safety
-///
-/// The function is unsafe because it does not check if the axes are valid.
-///
-/// # Example
-///
-/// ```rust
-/// use mlx_rs::{prelude::*, ops::*};
-///
-/// let x = Array::zeros::<i32>(&[2, 2, 2]);
-/// let y = unsafe { flatten_unchecked(&x, None, None) };
-/// ```
-#[default_device]
-pub unsafe fn flatten_device_unchecked(
-    a: &Array,
-    start_axis: impl Into<Option<i32>>,
-    end_axis: impl Into<Option<i32>>,
-    stream: impl AsRef<Stream>,
-) -> Array {
-    let start_axis = start_axis.into().unwrap_or(0);
-    let end_axis = end_axis.into().unwrap_or(-1);
-
-    unsafe {
-        let c_array =
-            mlx_sys::mlx_flatten(a.c_array, start_axis, end_axis, stream.as_ref().as_ptr());
-        Array::from_ptr(c_array)
-    }
-}
-
-/// Flatten an array. Returns an error if the axes are invalid.
-///
-/// The axes flattened will be between `start_axis` and `end_axis`, inclusive. Negative axes are
-/// supported. After converting negative axis to positive, axes outside the valid range will be
-/// clamped to a valid value, `start_axis` to `0` and `end_axis` to `ndim - 1`.
-///
-/// # Params
-///
-/// - `a`: The input array.
-/// - `start_axis`: The first axis to flatten. Default is `0` if not provided.
-/// - `end_axis`: The last axis to flatten. Default is `-1` if not provided.
-///
-/// # Example
-///
-/// ```rust
-/// use mlx_rs::{prelude::*, ops::*};
-///
-/// let x = Array::zeros::<i32>(&[2, 2, 2]);
-/// let y = try_flatten(&x, None, None);
-/// ```
-#[default_device]
-pub fn try_flatten_device(
-    a: &Array,
-    start_axis: impl Into<Option<i32>>,
-    end_axis: impl Into<Option<i32>>,
-    stream: impl AsRef<Stream>,
-) -> Result<Array, FlattenError> {
-    let ndim = a.ndim();
-
-    if ndim == 0 {
-        return unsafe { Ok(flatten_device_unchecked(a, start_axis, end_axis, stream)) };
-    }
-
-    let mut start_axis = start_axis.into().unwrap_or(0);
-    let mut end_axis = end_axis.into().unwrap_or(-1);
-
-    if start_axis.is_negative() {
-        start_axis += ndim as i32;
-    }
-
-    if end_axis.is_negative() {
-        end_axis += ndim as i32;
-    }
-
-    let start_axis = start_axis.max(0);
-    let end_axis = end_axis.min(ndim as i32 - 1);
-
-    if end_axis < start_axis {
-        return Err(FlattenError::StartAxisGreaterThanEndAxis {
-            start: start_axis,
-            end: end_axis,
-        });
-    }
-
-    if start_axis >= ndim as i32 {
-        return Err(FlattenError::InvalidStartAxis(InvalidAxisError {
-            axis: start_axis,
-            ndim,
-        }));
-    }
-
-    if end_axis < 0 {
-        return Err(FlattenError::InvalidStartAxis(InvalidAxisError {
-            axis: end_axis,
-            ndim,
-        }));
-    }
-
-    unsafe { Ok(flatten_device_unchecked(a, start_axis, end_axis, stream)) }
-}
-
-/// Flatten an array.
-///
-/// The axes flattened will be between `start_axis` and `end_axis`, inclusive. Negative axes are
-/// supported. After converting negative axis to positive, axes outside the valid range will be
-/// clamped to a valid value, `start_axis` to `0` and `end_axis` to `ndim - 1`.
-///
-/// # Params
-///
-/// - `a`: The input array.
-/// - `start_axis`: The first axis to flatten. Default is `0` if not provided.
-/// - `end_axis`: The last axis to flatten. Default is `-1` if not provided.
-///
-/// # Panics
-///
-/// Panics if the axes are invalid.
-///
-/// # Example
-///
-/// ```rust
-/// use mlx_rs::{prelude::*, ops::*};
-///
-/// let x = Array::zeros::<i32>(&[2, 2, 2]);
-/// let y = flatten(&x, None, None);
-/// ```
-#[default_device]
-pub fn flatten_device(
-    a: &Array,
-    start_axis: impl Into<Option<i32>>,
-    end_axis: impl Into<Option<i32>>,
-    stream: impl AsRef<Stream>,
-) -> Array {
-    a.flatten_device(start_axis, end_axis, stream)
-}
-
-/// Reshape an array while preserving the size.
-///
-/// # Params
-///
-/// - `a`: The input array.
-/// - `shape`: New shape.
-///
-/// # Safety
-///
-/// The function is unsafe because it does not check if the new shape is valid.
-///
-/// # Example
-///
-/// ```rust
-/// use mlx_rs::{prelude::*, ops::*};
-///
-/// let x = Array::zeros::<i32>(&[2, 2]);
-/// let y = unsafe { reshape_unchecked(&x, &[4]) };
-/// ```
-#[default_device]
-pub unsafe fn reshape_device_unchecked(
-    a: &Array,
-    shape: &[i32],
-    stream: impl AsRef<Stream>,
-) -> Array {
-    unsafe {
-        let c_array = mlx_sys::mlx_reshape(
-            a.c_array,
-            shape.as_ptr(),
-            shape.len(),
-            stream.as_ref().as_ptr(),
-        );
-        Array::from_ptr(c_array)
-    }
-}
-
-/// Reshape an array while preserving the size. Returns an error if the new shape is invalid.
-///
-/// # Params
-///
-/// - `a`: The input array.
-/// - `shape`: New shape.
-///
-/// # Example
-///
-/// ```rust
-/// use mlx_rs::{prelude::*, ops::*};
-///
-/// let x = Array::zeros::<i32>(&[2, 2]);
-/// let result = try_reshape(&x, &[4]);
-/// ```
-#[default_device]
-pub fn try_reshape_device<'a>(
-    a: &Array,
-    shape: &'a [i32],
-    stream: impl AsRef<Stream>,
-) -> Result<Array, ReshapeError<'a>> {
-    a.can_reshape_to(shape)?;
-    unsafe { Ok(reshape_device_unchecked(a, shape, stream)) }
-}
-
-/// Reshape an array while preserving the size. Panics if the new shape is invalid.
-///
-/// # Params
-///
-/// - `a`: The input array.
-/// - `shape`: New shape.
-///
-/// # Panics
-///
-/// Panics if the new shape is invalid. See [`try_reshape`] for more information.
-///
-/// # Example
-///
-/// ```rust
-/// use mlx_rs::{prelude::*, ops::*};
-///
-/// let x = Array::zeros::<i32>(&[2, 2]);
-/// let y = reshape(&x, &[4]);
-/// ```
-#[default_device]
-pub fn reshape_device(a: &Array, shape: &[i32], stream: impl AsRef<Stream>) -> Array {
-    a.reshape_device(shape, stream)
-}
-
-/// Remove length one axes from an array.
-///
-/// # Params
-///
-/// - `a`: The input array.
-/// - `axes`: Axes to remove. If `None`, all length one axes will be removed.
-///
-/// # Safety
-///
-/// The function is unsafe because it does not check if the axes are valid.
-///
-/// # Example
-///
-/// ```rust
-/// use mlx_rs::{prelude::*, ops::*};
-///
-/// let x = Array::zeros::<i32>(&[1, 2, 1, 3]);
-/// let y = unsafe { squeeze_unchecked(&x, None) };
-/// ```
-#[default_device]
-pub unsafe fn squeeze_device_unchecked<'a>(
-    a: &'a Array,
-    axes: impl Into<Option<&'a [i32]>>,
-    stream: impl AsRef<Stream>,
-) -> Array {
-    // All size 1 axes are removed if axes is None
-    let axes = axes_or_default_to_all_size_one_axes(axes, a.shape());
-    unsafe {
-        let c_array = mlx_sys::mlx_squeeze(
-            a.c_array,
-            axes.as_ptr(),
-            axes.len(),
-            stream.as_ref().as_ptr(),
-        );
-        Array::from_ptr(c_array)
-    }
-}
-
-/// Remove length one axes from an array. Returns an error if the axes are invalid.
-///
-/// # Params
-///
-/// - `a`: The input array.
-/// - `axes`: Axes to remove. If `None`, all length one axes will be removed.
-///
-/// # Example
-///
-/// ```rust
-/// use mlx_rs::{prelude::*, ops::*};
-///
-/// let x = Array::zeros::<i32>(&[1, 2, 1, 3]);
-/// let result = try_squeeze(&x, None);
-/// ```
-#[default_device]
-pub fn try_squeeze_device<'a>(
-    a: &'a Array,
-    axes: impl Into<Option<&'a [i32]>>,
-    stream: impl AsRef<Stream>,
-) -> Result<Array, SqueezeError> {
-    let axes = axes_or_default_to_all_size_one_axes(axes, a.shape());
-    let mut unique_axes = HashSet::new();
-
-    for axis in axes.iter() {
-        let resolved_axis = if axis.is_negative() {
-            axis + a.ndim() as i32
-        } else {
-            *axis
-        };
-        if resolved_axis < 0 || resolved_axis >= a.ndim() as i32 {
-            return Err(InvalidAxisError {
-                axis: resolved_axis,
-                ndim: a.ndim(),
-            }
-            .into());
-        }
-
-        let axis_size = a.shape()[resolved_axis as usize];
-        if axis_size != 1 {
-            return Err(SqueezeError::AxisSizeGreaterThanOne {
-                axis: resolved_axis,
-                size: axis_size,
-            });
-        }
-
-        if !unique_axes.insert(resolved_axis) {
-            return Err(SqueezeError::DuplicateAxis);
-        }
-    }
-
-    unsafe {
-        let c_array = mlx_sys::mlx_squeeze(
-            a.c_array,
-            axes.as_ptr(),
-            axes.len(),
-            stream.as_ref().as_ptr(),
-        );
-        Ok(Array::from_ptr(c_array))
-    }
-}
-
-/// Remove length one axes from an array. Panics if the axes are invalid.
-///
-/// # Params
-///
-/// - `a`: The input array.
-/// - `axes`: Axes to remove. If `None`, all length one axes will be removed.
-///
-/// # Panics
-///
-/// Panics if the axes are invalid. See [`try_squeeze`] for more information.
-///
-/// # Example
-///
-/// ```rust
-/// use mlx_rs::{prelude::*, ops::*};
-///
-/// let x = Array::zeros::<i32>(&[1, 2, 1, 3]);
-/// let y = squeeze(&x, None);
-=======
 /// let x = Array::zeros::<i32>(&[1, 2, 1, 3]).unwrap();
 /// let result = squeeze(&x, None);
->>>>>>> f3a8f974
 /// ```
 #[default_device]
 pub fn squeeze_device<'a>(
@@ -1096,9 +537,55 @@
     indices: &[i32],
     axis: impl Into<Option<i32>>,
     stream: impl AsRef<Stream>,
-<<<<<<< HEAD
-) -> Vec<Array> {
-    a.split_equal_device(num_parts, axis, stream)
+) -> Result<Vec<Array>, Exception> {
+    let axis = axis.into().unwrap_or(0);
+    unsafe {
+        let c_vec = try_catch_c_ptr_expr! {
+            mlx_sys::mlx_split(
+                a.c_array,
+                indices.as_ptr(),
+                indices.len(),
+                axis,
+                stream.as_ref().as_ptr(),
+            )
+        };
+        let c_vec = VectorArray::from_ptr(c_vec);
+        Ok(c_vec.into_values())
+    }
+}
+
+/// Split an array into equal parts along a given axis. Returns an error if the array cannot be
+/// split into equal parts.
+///
+/// # Params
+///
+/// - `a`: The input array.
+/// - `num_parts`: The number of parts to split into.
+/// - `axis`: The axis to split along. Default is `0` if not provided.
+///
+/// # Example
+///
+/// ```rust
+/// use mlx_rs::{prelude::*, ops::*};
+///
+/// let a = Array::from_iter(0..10, &[10]);
+/// let result = split_equal(&a, 2, 0);
+/// ```
+#[default_device]
+pub fn split_equal_device(
+    a: &Array,
+    num_parts: i32,
+    axis: impl Into<Option<i32>>,
+    stream: impl AsRef<Stream>,
+) -> Result<Vec<Array>, Exception> {
+    let axis = axis.into().unwrap_or(0);
+    unsafe {
+        let c_vec = try_catch_c_ptr_expr! {
+            mlx_sys::mlx_split_equal_parts(a.c_array, num_parts, axis, stream.as_ref().as_ptr())
+        };
+        let c_vec = VectorArray::from_ptr(c_vec);
+        Ok(c_vec.into_values())
+    }
 }
 
 #[derive(Debug)]
@@ -1147,7 +634,7 @@
     }
 }
 
-/// Pad an array with a constant value
+/// Pad an array with a constant value. Returns an error if the width is invalid.
 ///
 /// # Params
 ///
@@ -1158,203 +645,6 @@
 ///   passed then all axes are extended by the same number on each side.
 /// - `value`: The value to pad the array with. Default is `0` if not provided.
 ///
-/// # Safety
-///
-/// The function is unsafe because it does not check if the width is valid.
-///
-/// # Example
-///
-/// ```rust
-/// use mlx_rs::{prelude::*, ops::*};
-///
-/// let a = Array::from_iter(0..4, &[2, 2]);
-/// let result = unsafe { pad_unchecked(&a, 1, Array::from_int(0)) };
-/// ```
-#[default_device]
-pub unsafe fn pad_device_unchecked<'a>(
-    array: &'a Array,
-    width: impl Into<PadWidth<'a>>,
-    value: impl Into<Option<Array>>,
-    stream: impl AsRef<Stream>,
-) -> Array {
-    let width = width.into();
-    let ndim = array.ndim();
-    let axes: SmallVec<[i32; DEFAULT_STACK_VEC_LEN]> = (0..ndim).map(|i| i as i32).collect();
-    let low_pads = width.low_pads(ndim);
-    let high_pads = width.high_pads(ndim);
-    let value = value
-        .into()
-        .unwrap_or_else(|| Array::from_int(0).as_dtype(array.dtype()));
-
-    unsafe {
-        let c_array = mlx_sys::mlx_pad(
-            array.c_array,
-            axes.as_ptr(),
-            axes.len(),
-            low_pads.as_ptr(),
-            low_pads.len(),
-            high_pads.as_ptr(),
-            high_pads.len(),
-            value.c_array,
-            stream.as_ref().as_ptr(),
-        );
-        Array::from_ptr(c_array)
-    }
-}
-
-/// Pad an array with a constant value. Returns an error if the width is invalid.
-///
-/// # Params
-///
-/// - `array`: The input array.
-/// - `width`: Number of padded values to add to the edges of each axis:`((before_1, after_1),
-///   (before_2, after_2), ..., (before_N, after_N))`. If a single pair of integers is passed then
-///   `(before_i, after_i)` are all the same. If a single integer or tuple with a single integer is
-///   passed then all axes are extended by the same number on each side.
-/// - `value`: The value to pad the array with. Default is `0` if not provided.
-///
-/// # Example
-///
-/// ```rust
-/// use mlx_rs::{prelude::*, ops::*};
-///
-/// let a = Array::from_iter(0..4, &[2, 2]);
-/// let result = try_pad(&a, 1, Array::from_int(0));
-/// ```
-#[default_device]
-pub fn try_pad_device<'a>(
-    array: &'a Array,
-    width: impl Into<PadWidth<'a>>,
-    value: impl Into<Option<Array>>,
-    stream: impl AsRef<Stream>,
-) -> Result<Array, PadError> {
-    let width = width.into();
-    let ndim = array.ndim();
-    let axes: SmallVec<[i32; DEFAULT_STACK_VEC_LEN]> = (0..ndim).map(|i| i as i32).collect();
-    let low_pads = width.low_pads(ndim);
-    let high_pads = width.high_pads(ndim);
-    let value = value
-        .into()
-        .unwrap_or_else(|| Array::from_int(0).as_dtype(array.dtype()));
-
-    if low_pads.len() != ndim || high_pads.len() != ndim {
-        return Err(PadError::InvalidWidths { axes_size: ndim });
-    }
-
-    // Check for negative padding sizes
-    for (axis, (&low, &high)) in low_pads.iter().zip(high_pads.iter()).enumerate() {
-        if low < 0 || high < 0 {
-            return Err(PadError::NegativeWidth {
-=======
-) -> Result<Vec<Array>, Exception> {
-    let axis = axis.into().unwrap_or(0);
-    unsafe {
-        let c_vec = try_catch_c_ptr_expr! {
-            mlx_sys::mlx_split(
-                a.c_array,
-                indices.as_ptr(),
-                indices.len(),
->>>>>>> f3a8f974
-                axis,
-                stream.as_ref().as_ptr(),
-            )
-        };
-        let c_vec = VectorArray::from_ptr(c_vec);
-        Ok(c_vec.into_values())
-    }
-}
-
-/// Split an array into equal parts along a given axis. Returns an error if the array cannot be
-/// split into equal parts.
-///
-/// # Params
-///
-/// - `a`: The input array.
-/// - `num_parts`: The number of parts to split into.
-/// - `axis`: The axis to split along. Default is `0` if not provided.
-///
-/// # Example
-///
-/// ```rust
-/// use mlx_rs::{prelude::*, ops::*};
-///
-/// let a = Array::from_iter(0..10, &[10]);
-/// let result = split_equal(&a, 2, 0);
-/// ```
-#[default_device]
-pub fn split_equal_device(
-    a: &Array,
-    num_parts: i32,
-    axis: impl Into<Option<i32>>,
-    stream: impl AsRef<Stream>,
-) -> Result<Vec<Array>, Exception> {
-    let axis = axis.into().unwrap_or(0);
-    unsafe {
-        let c_vec = try_catch_c_ptr_expr! {
-            mlx_sys::mlx_split_equal_parts(a.c_array, num_parts, axis, stream.as_ref().as_ptr())
-        };
-        let c_vec = VectorArray::from_ptr(c_vec);
-        Ok(c_vec.into_values())
-    }
-}
-
-#[derive(Debug)]
-pub enum PadWidth<'a> {
-    Same((i32, i32)),
-    Widths(&'a [(i32, i32)]),
-}
-
-impl From<i32> for PadWidth<'_> {
-    fn from(width: i32) -> Self {
-        PadWidth::Same((width, width))
-    }
-}
-
-impl From<(i32, i32)> for PadWidth<'_> {
-    fn from(width: (i32, i32)) -> Self {
-        PadWidth::Same(width)
-    }
-}
-
-impl<'a> From<&'a [(i32, i32)]> for PadWidth<'a> {
-    fn from(widths: &'a [(i32, i32)]) -> Self {
-        PadWidth::Widths(widths)
-    }
-}
-
-impl<'a, const N: usize> From<&'a [(i32, i32); N]> for PadWidth<'a> {
-    fn from(widths: &'a [(i32, i32); N]) -> Self {
-        PadWidth::Widths(widths)
-    }
-}
-
-impl<'a> PadWidth<'a> {
-    fn low_pads(&self, ndim: usize) -> SmallVec<[i32; 4]> {
-        match self {
-            PadWidth::Same((low, _high)) => (0..ndim).map(|_| *low).collect(),
-            PadWidth::Widths(widths) => widths.iter().map(|(low, _high)| *low).collect(),
-        }
-    }
-
-    fn high_pads(&self, ndim: usize) -> SmallVec<[i32; 4]> {
-        match self {
-            PadWidth::Same((_low, high)) => (0..ndim).map(|_| *high).collect(),
-            PadWidth::Widths(widths) => widths.iter().map(|(_low, high)| *high).collect(),
-        }
-    }
-}
-
-/// Pad an array with a constant value. Returns an error if the width is invalid.
-///
-/// # Params
-///
-/// - `array`: The input array.
-/// - `width`: Number of padded values to add to the edges of each axis:`((before_1, after_1),
-///   (before_2, after_2), ..., (before_N, after_N))`. If a single pair of integers is passed then
-///   `(before_i, after_i)` are all the same. If a single integer or tuple with a single integer is
-///   passed then all axes are extended by the same number on each side.
-/// - `value`: The value to pad the array with. Default is `0` if not provided.
-///
 /// # Example
 ///
 /// ```rust
@@ -1372,7 +662,7 @@
 ) -> Result<Array, Exception> {
     let width = width.into();
     let ndim = array.ndim();
-    let axes: SmallVec<[i32; 4]> = (0..ndim).map(|i| i as i32).collect();
+    let axes: SmallVec<[i32; DEFAULT_STACK_VEC_LEN]> = (0..ndim).map(|i| i as i32).collect();
     let low_pads = width.low_pads(ndim);
     let high_pads = width.high_pads(ndim);
     let value = value
