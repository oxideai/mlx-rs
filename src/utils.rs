use crate::Array;

/// Helper method to get a string representation of an mlx object.
pub(crate) fn mlx_describe(ptr: *mut ::std::os::raw::c_void) -> Option<String> {
    let mlx_description = unsafe { mlx_sys::mlx_tostring(ptr) };
    let c_str = unsafe { mlx_sys::mlx_string_data(mlx_description) };

    let description = if c_str.is_null() {
        None
    } else {
        Some(unsafe {
            std::ffi::CStr::from_ptr(c_str)
                .to_string_lossy()
                .into_owned()
        })
    };

    unsafe { mlx_sys::mlx_free(mlx_description as *mut std::ffi::c_void) };

    description
}

<<<<<<< HEAD
pub(crate) fn resolve_index_unchecked(index: i32, len: usize) -> usize {
    if index.is_negative() {
        (len as i32 + index) as usize
    } else {
        index as usize
    }
}

pub(crate) fn resolve_index(index: i32, len: usize) -> Option<usize> {
    let abs_index = index.abs() as usize;

    if index.is_negative() {
        if abs_index <= len {
            Some(len - abs_index)
        } else {
            None
        }
    } else {
        if abs_index < len {
            Some(abs_index)
        } else {
            None
        }
=======
/// Helper method to check if two arrays are broadcastable.
///
/// Uses the same broadcasting rules as numpy.
/// https://numpy.org/doc/1.20/user/theory.broadcasting.html
///
/// "The size of the trailing axes for both arrays in an operation must
/// either be the same size or one of them must be one."
pub(crate) fn is_broadcastable(a: &[i32], b: &[i32]) -> bool {
    a.iter()
        .rev()
        .zip(b.iter().rev())
        .all(|(a, b)| *a == 1 || *b == 1 || a == b)
}

impl Array {
    /// Helper method to check if an array can be reshaped to a given shape.
    pub fn can_reshape_to(&self, shape: &[i32]) -> bool {
        if self.shape() == shape {
            return true;
        }

        let mut size = 1;
        let mut infer_idx: isize = -1;
        for i in 0..shape.len() {
            if shape[i] == -1 {
                if infer_idx >= 0 {
                    return false;
                }

                infer_idx = i as isize;
            } else {
                size *= shape[i];
            }
        }

        if size > 0 {
            let quotient = self.size() / size as usize;
            if infer_idx >= 0 {
                size *= quotient as i32;
            }
        } else if infer_idx >= 0 {
            return false;
        }

        // validate the reshaping is valid
        if self.size() != size as usize {
            return false;
        }

        return true;
    }
}

#[cfg(test)]
mod tests {
    use super::*;

    #[test]
    fn test_is_broadcastable() {
        let a = Array::from_slice(&[1.0, 2.0, 3.0], &[3]);
        let b = Array::from_slice(&[2.0, 2.0, 2.0], &[3]);
        assert!(is_broadcastable(a.shape(), b.shape()));

        let a = Array::from_slice(
            &[
                0.0, 0.0, 0.0, 10.0, 10.0, 10.0, 20.0, 20.0, 20.0, 30.0, 30.0, 30.0,
            ],
            &[4, 3],
        );
        let b = Array::from_slice(&[1.0, 2.0, 3.0], &[3]);
        assert!(is_broadcastable(a.shape(), b.shape()));

        let a = Array::from_slice(
            &[
                1.0, 2.0, 3.0, 4.0, 5.0, 6.0, 7.0, 8.0, 1.0, 2.0, 3.0, 4.0, 5.0, 6.0, 7.0, 8.0,
            ],
            &[2, 2, 4],
        );
        let b = Array::from_slice(&[1.0, 2.0, 3.0, 4.0, 5.0, 6.0, 7.0, 8.0], &[2, 4]);
        assert!(is_broadcastable(a.shape(), b.shape()));
    }

    #[test]
    fn test_is_broadcastable_scalar() {
        let a = Array::from_slice(&[1.0, 2.0, 3.0], &[3]);
        let b: Array = 2.0.into();
        assert!(is_broadcastable(a.shape(), b.shape()));
    }

    #[test]
    fn test_is_broadcastable_empty() {
        let a = Array::from_slice(&[1.0, 2.0, 3.0], &[3]);
        assert!(is_broadcastable(&[], a.shape()));
    }

    #[test]
    fn test_not_broadcastable() {
        let a = Array::from_slice(&[1.0, 2.0, 3.0], &[3]);
        let b = Array::from_slice(&[2.0, 2.0, 2.0, 2.0], &[4]);
        assert!(!is_broadcastable(a.shape(), b.shape()));

        let a = Array::from_slice(&[1.0, 2.0, 3.0], &[3]);
        let b = Array::from_slice(&[2.0, 2.0], &[1, 2]);
        assert!(!is_broadcastable(a.shape(), b.shape()));
    }

    #[test]
    fn test_can_reshape_to() {
        let a = Array::from_slice(&[1.0, 2.0, 3.0], &[3]);
        assert!(a.can_reshape_to(&[3]));
        assert!(a.can_reshape_to(&[1, 3]));
        assert!(a.can_reshape_to(&[3, 1]));
        assert!(a.can_reshape_to(&[1, 1, 3]));
        assert!(a.can_reshape_to(&[1, 3, 1]));
        assert!(a.can_reshape_to(&[3, 1, 1]));
        assert!(a.can_reshape_to(&[1, 1, 1, 3]));
        assert!(a.can_reshape_to(&[1, 1, 3, 1]));
        assert!(a.can_reshape_to(&[1, 3, 1, 1]));
        assert!(a.can_reshape_to(&[3, 1, 1, 1]));
        assert!(a.can_reshape_to(&[1, 1, 1, 1, 3]));
        assert!(a.can_reshape_to(&[1, 1, 1, 3, 1]));
        assert!(a.can_reshape_to(&[1, 1, 3, 1, 1]));
        assert!(a.can_reshape_to(&[1, 3, 1, 1, 1]));
        assert!(a.can_reshape_to(&[3, 1, 1, 1, 1]));
        assert!(a.can_reshape_to(&[1, 1, 1, 1, 1, 3]));
        assert!(a.can_reshape_to(&[1, 1, 1, 1, 3, 1]));
        assert!(a.can_reshape_to(&[1, 1, 1, 3, 1, 1]));
        assert!(a.can_reshape_to(&[1, 1, 3, 1, 1, 1]));
        assert!(a.can_reshape_to(&[1, 3, 1, 1, 1, 1]));
        assert!(a.can_reshape_to(&[3, 1, 1, 1, 1, 1]));
    }

    #[test]
    fn test_reshape_negative_dim() {
        let a = Array::from_slice(&[1.0, 2.0, 3.0], &[3]);
        assert!(a.can_reshape_to(&[1, -1]));
        assert!(a.can_reshape_to(&[-1, 1]));
        assert!(a.can_reshape_to(&[-1]));
        assert!(a.can_reshape_to(&[1, -1, 1]));
        assert!(a.can_reshape_to(&[-1, 1, 1]));

        assert!(!a.can_reshape_to(&[1, -2]));
    }

    #[test]
    fn test_cannot_reshape_to() {
        let a = Array::from_slice(&[1.0, 2.0, 3.0], &[3]);
        assert!(!a.can_reshape_to(&[2]));
        assert!(!a.can_reshape_to(&[2, 2]));
        assert!(!a.can_reshape_to(&[2, 2, 2]));
        assert!(!a.can_reshape_to(&[2, 2, 2, 2]));
        assert!(!a.can_reshape_to(&[2, 2, 2, 2, 2]));
        assert!(!a.can_reshape_to(&[2, 2, 2, 2, 2, 2]));
>>>>>>> 06c89c4a
    }
}<|MERGE_RESOLUTION|>--- conflicted
+++ resolved
@@ -20,7 +20,6 @@
     description
 }
 
-<<<<<<< HEAD
 pub(crate) fn resolve_index_unchecked(index: i32, len: usize) -> usize {
     if index.is_negative() {
         (len as i32 + index) as usize
@@ -44,7 +43,9 @@
         } else {
             None
         }
-=======
+    }
+}
+
 /// Helper method to check if two arrays are broadcastable.
 ///
 /// Uses the same broadcasting rules as numpy.
@@ -198,6 +199,5 @@
         assert!(!a.can_reshape_to(&[2, 2, 2, 2]));
         assert!(!a.can_reshape_to(&[2, 2, 2, 2, 2]));
         assert!(!a.can_reshape_to(&[2, 2, 2, 2, 2, 2]));
->>>>>>> 06c89c4a
     }
 }