use std::borrow::Cow;
use std::os::raw::c_void;

use mlx_sys::mlx_vector_array;

<<<<<<< HEAD
use crate::error::{BroadcastError, OperationError, ReshapeError};
=======
>>>>>>> f3a8f974
use crate::Array;

/// Helper method to get a string representation of an mlx object.
pub(crate) fn mlx_describe(ptr: *mut ::std::os::raw::c_void) -> Option<String> {
    let mlx_description = unsafe { mlx_sys::mlx_tostring(ptr) };
    let c_str = unsafe { mlx_sys::mlx_string_data(mlx_description) };

    let description = if c_str.is_null() {
        None
    } else {
        Some(unsafe {
            std::ffi::CStr::from_ptr(c_str)
                .to_string_lossy()
                .into_owned()
        })
    };

    unsafe { mlx_sys::mlx_free(mlx_description as *mut std::ffi::c_void) };

    description
}

pub(crate) fn resolve_index_signed_unchecked(index: i32, len: i32) -> i32 {
    if index < 0 {
        len.saturating_add(index)
    } else {
        index
    }
}

pub(crate) fn resolve_index_unchecked(index: i32, len: usize) -> usize {
    if index.is_negative() {
        (len as i32 + index) as usize
    } else {
        index as usize
    }
}

/// Helper method to convert an optional slice of axes to a Vec covering all axes.
pub(crate) fn axes_or_default_to_all<'a>(
    axes: impl Into<Option<&'a [i32]>>,
    ndim: i32,
) -> Vec<i32> {
    match axes.into() {
        Some(axes) => axes.to_vec(),
        None => {
            let axes: Vec<i32> = (0..ndim).collect();
            axes
        }
    }
}

<<<<<<< HEAD
/// Helper method to check if two arrays are broadcastable.
///
/// Uses the same broadcasting rules as numpy.
/// https://numpy.org/doc/1.20/user/theory.broadcasting.html
///
/// "The size of the trailing axes for both arrays in an operation must
/// either be the same size or one of them must be one."
pub(crate) fn is_broadcastable(a: &[i32], b: &[i32]) -> bool {
    a.iter()
        .rev()
        .zip(b.iter().rev())
        .all(|(a, b)| *a == 1 || *b == 1 || a == b)
}

/// See `broadcast_shapes` in the `mlx/utils.cpp`
pub(crate) fn broadcast_shapes<'a>(
    s1: &'a [i32],
    s2: &'a [i32],
) -> Result<Vec<i32>, BroadcastError<'a>> {
    let ndim1 = s1.len();
    let ndim2 = s2.len();
    let ndim = ndim1.max(ndim2);
    let abs_diff = (ndim1 as i32 - ndim2 as i32).abs();
    let (big, small) = if ndim1 > ndim2 { (s1, s2) } else { (s2, s1) };
    let mut out_shape = vec![0; ndim];
    for i in (abs_diff as usize..ndim).rev() {
        let a = big[i];
        let i_sub_diff = i as i32 - abs_diff;
        let resolved_i_sub_diff = resolve_index_unchecked(i_sub_diff, ndim);
        let b = small[resolved_i_sub_diff];
        if b == a {
            out_shape[i] = a;
        } else if a == 1 || b == 1 {
            out_shape[i] = a * b;
        } else {
            return Err(BroadcastError {
                src_shape: Cow::Borrowed(s1),
                dst_shape: Cow::Borrowed(s2),
            });
        }
    }

    for i in (0..abs_diff as usize).rev() {
        out_shape[i] = big[i];
    }

    Ok(out_shape)
}

pub(crate) fn can_reduce_shape(shape: &[i32], axes: &[i32]) -> Result<(), OperationError> {
    let ndim = shape.len() as i32;
    let mut axes_set = std::collections::HashSet::new();
    for &axis in axes {
        let ax = if axis < 0 { axis + ndim } else { axis };
        if ax < 0 || ax >= ndim {
            return Err(OperationError::AxisOutOfBounds {
                axis,
                dim: shape.len(),
            });
        }

        axes_set.insert(ax);
    }

    if axes_set.len() != axes.len() {
        return Err(OperationError::WrongInput(format!(
            "Duplicate axes in {:?}",
            axes
        )));
    }

    Ok(())
}

impl Array {
    /// Helper method to check if an array can be reshaped to a given shape.
    pub fn can_reshape_to<'a>(&self, shape: &'a [i32]) -> Result<(), ReshapeError<'a>> {
        if self.shape() == shape {
            return Ok(());
        }

        let mut size = 1;
        let mut infer_idx: isize = -1;
        for (i, dim) in shape.iter().enumerate() {
            if *dim == -1 {
                if infer_idx >= 0 {
                    return Err(ReshapeError::MultipleInferredDims);
                }

                infer_idx = i as isize;
            } else {
                size *= shape[i];
            }
        }

        if size > 0 {
            let quotient = self.size() / size as usize;
            if infer_idx >= 0 {
                size *= quotient as i32;
            }
        } else if infer_idx >= 0 {
            return Err(ReshapeError::EmptyArray);
        }

        // validate the reshaping is valid
        if self.size() != size as usize {
            return Err(ReshapeError::InvalidShape {
                size: self.size(),
                shape,
            });
        }

        Ok(())
    }

    /// Helper method to validate an axis is in bounds.
    pub fn validate_axis_in_bounds(&self, axis: Option<i32>) -> Result<(), OperationError> {
        if let Some(axis) = axis {
            if axis >= self.ndim() as i32 || axis < -(self.ndim() as i32) {
                return Err(OperationError::AxisOutOfBounds {
                    axis,
                    dim: self.ndim(),
                });
            }
        }

        Ok(())
    }
}

=======
>>>>>>> f3a8f974
pub(crate) struct VectorArray {
    c_vec: mlx_vector_array,
}

impl VectorArray {
    pub(crate) fn as_ptr(&self) -> mlx_vector_array {
        self.c_vec
    }

    pub(crate) unsafe fn from_ptr(c_vec: mlx_vector_array) -> Self {
        Self { c_vec }
    }

    pub(crate) fn from_iter(iter: impl Iterator<Item = impl AsRef<Array>>) -> Self {
        unsafe {
            let c_vec = mlx_sys::mlx_vector_array_new();
            for arr in iter {
                mlx_sys::mlx_vector_array_add(c_vec, arr.as_ref().as_ptr())
            }
            Self { c_vec }
        }
    }

    pub(crate) fn into_values<T>(self) -> T
    where
        T: FromIterator<Array>,
    {
        unsafe {
            let size = mlx_sys::mlx_vector_array_size(self.c_vec);
            (0..size)
                .map(|i| {
                    let c_array = mlx_sys::mlx_vector_array_get(self.c_vec, i);
                    Array::from_ptr(c_array)
                })
                .collect::<T>()
        }
    }
}

impl Drop for VectorArray {
    fn drop(&mut self) {
        unsafe { mlx_sys::mlx_free(self.c_vec as *mut c_void) }
    }
}

/// A custom type for internal use with `Array` only that is essentially `Cow` but doens't require
/// the `Clone`
pub(crate) enum OwnedOrRef<'a, T> {
    Owned(T),
    Ref(&'a T),
}

impl<'a, T> AsRef<T> for OwnedOrRef<'a, T> {
    fn as_ref(&self) -> &T {
        match self {
            OwnedOrRef::Owned(array) => array,
            OwnedOrRef::Ref(array) => array,
        }
    }
}

impl<'a, T> std::ops::Deref for OwnedOrRef<'a, T> {
    type Target = T;

    fn deref(&self) -> &Self::Target {
        self.as_ref()
    }
}<|MERGE_RESOLUTION|>--- conflicted
+++ resolved
@@ -3,10 +3,6 @@
 
 use mlx_sys::mlx_vector_array;
 
-<<<<<<< HEAD
-use crate::error::{BroadcastError, OperationError, ReshapeError};
-=======
->>>>>>> f3a8f974
 use crate::Array;
 
 /// Helper method to get a string representation of an mlx object.
@@ -59,139 +55,6 @@
     }
 }
 
-<<<<<<< HEAD
-/// Helper method to check if two arrays are broadcastable.
-///
-/// Uses the same broadcasting rules as numpy.
-/// https://numpy.org/doc/1.20/user/theory.broadcasting.html
-///
-/// "The size of the trailing axes for both arrays in an operation must
-/// either be the same size or one of them must be one."
-pub(crate) fn is_broadcastable(a: &[i32], b: &[i32]) -> bool {
-    a.iter()
-        .rev()
-        .zip(b.iter().rev())
-        .all(|(a, b)| *a == 1 || *b == 1 || a == b)
-}
-
-/// See `broadcast_shapes` in the `mlx/utils.cpp`
-pub(crate) fn broadcast_shapes<'a>(
-    s1: &'a [i32],
-    s2: &'a [i32],
-) -> Result<Vec<i32>, BroadcastError<'a>> {
-    let ndim1 = s1.len();
-    let ndim2 = s2.len();
-    let ndim = ndim1.max(ndim2);
-    let abs_diff = (ndim1 as i32 - ndim2 as i32).abs();
-    let (big, small) = if ndim1 > ndim2 { (s1, s2) } else { (s2, s1) };
-    let mut out_shape = vec![0; ndim];
-    for i in (abs_diff as usize..ndim).rev() {
-        let a = big[i];
-        let i_sub_diff = i as i32 - abs_diff;
-        let resolved_i_sub_diff = resolve_index_unchecked(i_sub_diff, ndim);
-        let b = small[resolved_i_sub_diff];
-        if b == a {
-            out_shape[i] = a;
-        } else if a == 1 || b == 1 {
-            out_shape[i] = a * b;
-        } else {
-            return Err(BroadcastError {
-                src_shape: Cow::Borrowed(s1),
-                dst_shape: Cow::Borrowed(s2),
-            });
-        }
-    }
-
-    for i in (0..abs_diff as usize).rev() {
-        out_shape[i] = big[i];
-    }
-
-    Ok(out_shape)
-}
-
-pub(crate) fn can_reduce_shape(shape: &[i32], axes: &[i32]) -> Result<(), OperationError> {
-    let ndim = shape.len() as i32;
-    let mut axes_set = std::collections::HashSet::new();
-    for &axis in axes {
-        let ax = if axis < 0 { axis + ndim } else { axis };
-        if ax < 0 || ax >= ndim {
-            return Err(OperationError::AxisOutOfBounds {
-                axis,
-                dim: shape.len(),
-            });
-        }
-
-        axes_set.insert(ax);
-    }
-
-    if axes_set.len() != axes.len() {
-        return Err(OperationError::WrongInput(format!(
-            "Duplicate axes in {:?}",
-            axes
-        )));
-    }
-
-    Ok(())
-}
-
-impl Array {
-    /// Helper method to check if an array can be reshaped to a given shape.
-    pub fn can_reshape_to<'a>(&self, shape: &'a [i32]) -> Result<(), ReshapeError<'a>> {
-        if self.shape() == shape {
-            return Ok(());
-        }
-
-        let mut size = 1;
-        let mut infer_idx: isize = -1;
-        for (i, dim) in shape.iter().enumerate() {
-            if *dim == -1 {
-                if infer_idx >= 0 {
-                    return Err(ReshapeError::MultipleInferredDims);
-                }
-
-                infer_idx = i as isize;
-            } else {
-                size *= shape[i];
-            }
-        }
-
-        if size > 0 {
-            let quotient = self.size() / size as usize;
-            if infer_idx >= 0 {
-                size *= quotient as i32;
-            }
-        } else if infer_idx >= 0 {
-            return Err(ReshapeError::EmptyArray);
-        }
-
-        // validate the reshaping is valid
-        if self.size() != size as usize {
-            return Err(ReshapeError::InvalidShape {
-                size: self.size(),
-                shape,
-            });
-        }
-
-        Ok(())
-    }
-
-    /// Helper method to validate an axis is in bounds.
-    pub fn validate_axis_in_bounds(&self, axis: Option<i32>) -> Result<(), OperationError> {
-        if let Some(axis) = axis {
-            if axis >= self.ndim() as i32 || axis < -(self.ndim() as i32) {
-                return Err(OperationError::AxisOutOfBounds {
-                    axis,
-                    dim: self.ndim(),
-                });
-            }
-        }
-
-        Ok(())
-    }
-}
-
-=======
->>>>>>> f3a8f974
 pub(crate) struct VectorArray {
     c_vec: mlx_vector_array,
 }
