--- conflicted
+++ resolved
@@ -112,7 +112,6 @@
     }
 }
 
-<<<<<<< HEAD
 pub(crate) struct MlxString(mlx_sys::mlx_string);
 
 impl MlxString {
@@ -134,7 +133,9 @@
 impl Drop for MlxString {
     fn drop(&mut self) {
         unsafe { mlx_sys::mlx_free(self.0 as *mut c_void) }
-=======
+    }
+}
+
 /// A helper trait that is just like `Into<Option<T>>` but improves ergonomics by allowing
 /// implicit conversion from &[T; N] to &[T].
 pub trait IntoOption<T> {
@@ -156,6 +157,5 @@
 impl<'a, T, const N: usize> IntoOption<&'a [T]> for &'a [T; N] {
     fn into_option(self) -> Option<&'a [T]> {
         Some(self)
->>>>>>> 26827c52
     }
 }